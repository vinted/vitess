/*
Copyright 2019 The Vitess Authors.

Licensed under the Apache License, Version 2.0 (the "License");
you may not use this file except in compliance with the License.
You may obtain a copy of the License at

    http://www.apache.org/licenses/LICENSE-2.0

Unless required by applicable law or agreed to in writing, software
distributed under the License is distributed on an "AS IS" BASIS,
WITHOUT WARRANTIES OR CONDITIONS OF ANY KIND, either express or implied.
See the License for the specific language governing permissions and
limitations under the License.
*/

package vttest

import (
	"fmt"
	"io/ioutil"
	"math/rand"
	"os"
	"path"
	"strings"
	"time"

	// we use gRPC everywhere, so import the vtgate client.
	_ "vitess.io/vitess/go/vt/vtgate/grpcvtgateconn"
)

// Environment is the interface that customizes the global settings for
// the test cluster. Usually the same environment settings are shared by
// all the LocalCluster instances in a given test suite, with each instance
// receiving a different Config for specific tests.
// For Environments that create temporary data on-disk and clean it up on
// termination, a brand new instance of Environment should be passed to
// each LocalCluster.
type Environment interface {
	// BinaryPath returns the full path to the given executable
	BinaryPath(bin string) string

	// MySQLManager is the constructor for the MySQL manager that will
	// be used by the cluster. The manager must take care of initializing
	// and destructing the MySQL instance(s) that will be used by the cluster.
	// See: vttest.MySQLManager for the interface the manager must implement
	MySQLManager(mycnf []string, snapshot string) (MySQLManager, error)

	// Directory is the path where the local cluster will store all its
	// data and metadata. For local testing, this should probably be an
	// unique temporary directory.
	Directory() string

	// LogDirectory is the directory where logs for all services in the
	// cluster will be stored.
	LogDirectory() string

	// VtcomoboArguments are the extra commandline arguments that will be
	// passed to `vtcombo`
	VtcomboArguments() []string

	// ProcessHealthCheck returns a HealthChecker for the given service.
	// The HealthChecker takes an address and attempts to check whether
	// the service is up and healthy.
	// If a given service does not require any custom health checks,
	// nil can be returned.
	ProcessHealthCheck(name string) HealthChecker

	// DefaultProtocol is the protocol used to communicate with the
	// Vitess cluster. This is usually "grpc".
	DefaultProtocol() string

	// PortForProtocol returns the listening port for a given service
	// on the given protocol. If protocol is empty, the default protocol
	// for each service is assumed.
	PortForProtocol(name, protocol string) int

	// EnvVars returns the environment variables that will be passed
	// to all Vitess processes spawned by the local cluster. These variables
	// always take precedence over the variables inherited from the current
	// process.
	EnvVars() []string

	// TearDown is called during LocalCluster.TearDown() to cleanup
	// any temporary data in the environment. Environments that can
	// last through several test runs do not need to implement it.
	TearDown() error
}

// LocalTestEnv is an Environment implementation for local testing
// See: NewLocalTestEnv()
type LocalTestEnv struct {
	BasePort     int
	TmpPath      string
	DefaultMyCnf []string
	Env          []string
}

// DefaultMySQLFlavor is the MySQL flavor used by vttest when MYSQL_FLAVOR is not
// set in the environment
const DefaultMySQLFlavor = "MySQL56"

// GetMySQLOptions returns the default option set for the given MySQL
// flavor. If flavor is not set, the value from the `MYSQL_FLAVOR` env
// variable is used, and if this is not set, DefaultMySQLFlavor will
// be used.
// Returns the name of the MySQL flavor being used, the set of MySQL CNF
// files specific to this flavor, and any errors.
func GetMySQLOptions(flavor string) (string, []string, error) {
	if flavor == "" {
		flavor = os.Getenv("MYSQL_FLAVOR")
	}

	if flavor == "" {
		flavor = DefaultMySQLFlavor
	}

	mycnf := []string{}
	mycnf = append(mycnf, "config/mycnf/default-fast.cnf")

	for i, cnf := range mycnf {
		mycnf[i] = path.Join(os.Getenv("VTROOT"), cnf)
	}

	return flavor, mycnf, nil
}

// EnvVars implements EnvVars for LocalTestEnv
func (env *LocalTestEnv) EnvVars() []string {
	return env.Env
}

// BinaryPath implements BinaryPath for LocalTestEnv
func (env *LocalTestEnv) BinaryPath(binary string) string {
	return path.Join(os.Getenv("VTROOT"), "bin", binary)
}

// MySQLManager implements MySQLManager for LocalTestEnv
func (env *LocalTestEnv) MySQLManager(mycnf []string, snapshot string) (MySQLManager, error) {
	return &Mysqlctl{
		Binary:    env.BinaryPath("mysqlctl"),
		InitFile:  path.Join(os.Getenv("VTROOT"), "config/init_db.sql"),
		Directory: env.TmpPath,
		Port:      env.PortForProtocol("mysql", ""),
		MyCnf:     append(env.DefaultMyCnf, mycnf...),
		Env:       env.EnvVars(),
		UID:       1,
	}, nil
}

// DefaultProtocol implements DefaultProtocol for LocalTestEnv.
// It is always GRPC.
func (env *LocalTestEnv) DefaultProtocol() string {
	return "grpc"
}

// PortForProtocol implements PortForProtocol for LocalTestEnv.
func (env *LocalTestEnv) PortForProtocol(name, proto string) int {
	switch name {
	case "vtcombo":
		if proto == "grpc" {
			return env.BasePort + 1
		}
		return env.BasePort

	case "mysql":
		return env.BasePort + 2

	case "vtcombo_mysql_port":
		return env.BasePort + 3

	default:
		panic("unknown service name: " + name)
	}
}

// ProcessHealthCheck implements ProcessHealthCheck for LocalTestEnv.
// By default, it performs no service-specific health checks
func (env *LocalTestEnv) ProcessHealthCheck(name string) HealthChecker {
	return nil
}

// VtcomboArguments implements VtcomboArguments for LocalTestEnv.
func (env *LocalTestEnv) VtcomboArguments() []string {
	return []string{
		"-service_map", strings.Join(
			[]string{"grpc-vtgateservice", "grpc-vtctl"}, ",",
		),
		"-enable_queries",
	}
}

// LogDirectory implements LogDirectory for LocalTestEnv.
func (env *LocalTestEnv) LogDirectory() string {
	return path.Join(env.TmpPath, "logs")
}

// Directory implements Directory for LocalTestEnv.
func (env *LocalTestEnv) Directory() string {
	return env.TmpPath
}

// TearDown implements TearDown for LocalTestEnv
func (env *LocalTestEnv) TearDown() error {
	return os.RemoveAll(env.TmpPath)
}

func tmpdir(dataroot string) (dir string, err error) {
	dir, err = ioutil.TempDir(dataroot, "vttest")
	return
}

func randomPort() int {
	v := rand.Int31n(20000)
	return int(v + 10000)
}

// NewLocalTestEnv returns an instance of the default test environment used
// for local testing Vitess. The defaults are as follows:
// - Directory() is a random temporary directory in VTDATAROOT, which is cleaned
// up when closing the Environment.
// - LogDirectory() is the `logs` subdir inside Directory()
// - The MySQL flavor is set to `flavor`. If the argument is not set, it will
// default to the value of MYSQL_FLAVOR, and if this variable is not set, to
// DefaultMySQLFlavor
// - PortForProtocol() will return ports based off the given basePort. If basePort
// is zero, a random port between 10000 and 20000 will be chosen.
// - DefaultProtocol() is always "grpc"
// - ProcessHealthCheck() performs no service-specific health checks
// - BinaryPath() will look up the default Vitess binaries in VTROOT
// - MySQLManager() will return a vttest.Mysqlctl instance, configured with the
// given MySQL flavor. This will use the `mysqlctl` command to initialize and
// teardown a single mysqld instance.
func NewLocalTestEnv(flavor string, basePort int) (*LocalTestEnv, error) {
	directory, err := tmpdir(os.Getenv("VTDATAROOT"))
	if err != nil {
		return nil, err
	}
	return NewLocalTestEnvWithDirectory(flavor, basePort, directory)
}

// NewLocalTestEnvWithDirectory returns a new instance of the default test
// environment with a directory explicitly specified.
func NewLocalTestEnvWithDirectory(flavor string, basePort int, directory string) (*LocalTestEnv, error) {
<<<<<<< HEAD
	if _, err := os.Stat(directory); os.IsNotExist(err) {
=======
	if _, err := os.Stat(path.Join(directory, "logs")); os.IsNotExist(err) {
>>>>>>> 3f3ed364
		err := os.Mkdir(path.Join(directory, "logs"), 0700)
		if err != nil {
			return nil, err
		}
	}

	flavor, mycnf, err := GetMySQLOptions(flavor)
	if err != nil {
		return nil, err
	}

	if basePort == 0 {
		basePort = randomPort()
	}

	return &LocalTestEnv{
		BasePort:     basePort,
		TmpPath:      directory,
		DefaultMyCnf: mycnf,
		Env: []string{
			fmt.Sprintf("VTDATAROOT=%s", directory),
			fmt.Sprintf("MYSQL_FLAVOR=%s", flavor),
		},
	}, nil
}

func defaultEnvFactory() (Environment, error) {
	return NewLocalTestEnv("", 0)
}

func init() {
	rand.Seed(time.Now().UnixNano())
}

// NewDefaultEnv is an user-configurable callback that returns a new Environment
// instance with the default settings.
// This callback is only used in cases where the user hasn't explicitly set
// the Env variable when initializing a LocalCluster
var NewDefaultEnv = defaultEnvFactory<|MERGE_RESOLUTION|>--- conflicted
+++ resolved
@@ -242,11 +242,7 @@
 // NewLocalTestEnvWithDirectory returns a new instance of the default test
 // environment with a directory explicitly specified.
 func NewLocalTestEnvWithDirectory(flavor string, basePort int, directory string) (*LocalTestEnv, error) {
-<<<<<<< HEAD
-	if _, err := os.Stat(directory); os.IsNotExist(err) {
-=======
 	if _, err := os.Stat(path.Join(directory, "logs")); os.IsNotExist(err) {
->>>>>>> 3f3ed364
 		err := os.Mkdir(path.Join(directory, "logs"), 0700)
 		if err != nil {
 			return nil, err
