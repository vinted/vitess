/*
Copyright 2017 Google Inc.

Licensed under the Apache License, Version 2.0 (the "License");
you may not use this file except in compliance with the License.
You may obtain a copy of the License at

    http://www.apache.org/licenses/LICENSE-2.0

Unless required by applicable law or agreed to in writing, software
distributed under the License is distributed on an "AS IS" BASIS,
WITHOUT WARRANTIES OR CONDITIONS OF ANY KIND, either express or implied.
See the License for the specific language governing permissions and
limitations under the License.
*/

/*
Package tabletmanager exports the ActionAgent object. It keeps the local tablet
state, starts / stops all associated services (query service,
update stream, binlog players, ...), and handles tabletmanager RPCs
to update the state.

The agent is responsible for maintaining the tablet record in the
topology server. Only 'vtctl DeleteTablet'
should be run by other processes, everything else should ask
the tablet server to make the change.

Most RPC calls lock the actionMutex, except the easy read-only ones.
RPC calls that change the tablet record will also call updateState.

See rpc_server.go for all cases, and which actions take the actionMutex,
and which run changeCallback.
*/
package tabletmanager

import (
	"encoding/hex"
	"flag"
	"fmt"
	"math/rand"
	"os"
	"path"
	"regexp"
	"sync"
	"time"

	"vitess.io/vitess/go/vt/vterrors"

	"golang.org/x/net/context"
	"vitess.io/vitess/go/vt/dbconnpool"

	"github.com/golang/protobuf/proto"
	"vitess.io/vitess/go/history"
	"vitess.io/vitess/go/netutil"
	"vitess.io/vitess/go/stats"
	"vitess.io/vitess/go/vt/binlog"
	"vitess.io/vitess/go/vt/binlog/binlogplayer"
	"vitess.io/vitess/go/vt/dbconfigs"
	"vitess.io/vitess/go/vt/health"
	"vitess.io/vitess/go/vt/key"
	"vitess.io/vitess/go/vt/log"
	"vitess.io/vitess/go/vt/logutil"
	"vitess.io/vitess/go/vt/mysqlctl"
	"vitess.io/vitess/go/vt/servenv"
	"vitess.io/vitess/go/vt/topo"
	"vitess.io/vitess/go/vt/topo/topoproto"
	"vitess.io/vitess/go/vt/topotools"
	"vitess.io/vitess/go/vt/vttablet/tabletmanager/vreplication"
	"vitess.io/vitess/go/vt/vttablet/tabletserver"
	"vitess.io/vitess/go/vt/vttablet/tabletservermock"

	querypb "vitess.io/vitess/go/vt/proto/query"
	topodatapb "vitess.io/vitess/go/vt/proto/topodata"
)

const (
	// slaveStoppedFile is the file name for the file whose existence informs
	// vttablet to NOT try to repair replication.
	slaveStoppedFile = "do_not_replicate"
)

var (
	tabletHostname = flag.String("tablet_hostname", "", "if not empty, this hostname will be assumed instead of trying to resolve it")
)

// ActionAgent is the main class for the agent.
type ActionAgent struct {
	// The following fields are set during creation
	QueryServiceControl tabletserver.Controller
	UpdateStream        binlog.UpdateStreamControl
	HealthReporter      health.Reporter
	TopoServer          *topo.Server
	TabletAlias         *topodatapb.TabletAlias
	Cnf                 *mysqlctl.Mycnf
	MysqlDaemon         mysqlctl.MysqlDaemon
	DBConfigs           *dbconfigs.DBConfigs
	VREngine            *vreplication.Engine

	// exportStats is set only for production tablet.
	exportStats bool

	// statsTabletType is set to expose the current tablet type,
	// only used if exportStats is true.
	statsTabletType *stats.String

	// statsTabletTypeCount exposes the current tablet type as a label,
	// with the value counting the occurances of the respective tablet type.
	// Useful for Prometheus which doesn't support exporting strings as stat values
	// only used if exportStats is true.
	statsTabletTypeCount *stats.CountersWithSingleLabel

	// batchCtx is given to the agent by its creator, and should be used for
	// any background tasks spawned by the agent.
	batchCtx context.Context

	// finalizeReparentCtx represents the background finalize step of a
	// TabletExternallyReparented call.
	finalizeReparentCtx context.Context

	// History of the health checks, public so status
	// pages can display it
	History *history.History

	// actionMutex is there to run only one action at a time. If
	// both agent.actionMutex and agent.mutex needs to be taken,
	// take actionMutex first.
	actionMutex sync.Mutex

	// actionMutexLocked is set to true after we acquire actionMutex,
	// and reset to false when we release it.
	// It is meant as a sanity check to make sure the methods that need
	// to have the actionMutex have it.
	actionMutexLocked bool

	// waitingForMysql is set to true if mysql is not up when we
	// start. That way, we only log once that we're waiting for
	// mysql.  It is protected by actionMutex.
	waitingForMysql bool

	// gotMysqlPort is set when we got the current MySQL port and
	// successfully saved it into the topology. That way we don't
	// keep writing to the topology server on every heartbeat, but we
	// know to try again if we fail to get it.
	// We clear it when the tablet goes from unhealthy to healthy,
	// so we are sure to get the up-to-date version in case of
	// a MySQL server restart.
	// It is protected by actionMutex.
	gotMysqlPort bool

	// initReplication remembers whether an action has initialized
	// replication.  It is protected by actionMutex.
	initReplication bool

	// initialTablet remembers the state of the tablet record at startup.
	// It can be used to notice, for example, if another tablet has taken
	// over the record.
	initialTablet *topodatapb.Tablet

	// orc is an optional client for Orchestrator HTTP API calls.
	// If this is nil, those calls will be skipped.
	// It's only set once in NewActionAgent() and never modified after that.
	orc *orcClient

	// mutex protects all the following fields (that start with '_'),
	// only hold the mutex to update the fields, nothing else.
	mutex sync.Mutex

	// _tablet has the Tablet record we last read from the topology server.
	_tablet *topodatapb.Tablet

	// _disallowQueryService is set to the reason we should be
	// disallowing queries from being served. It is set from changeCallback,
	// and used by healthcheck. If empty, we should allow queries.
	// It is set if the current type is not serving, if a TabletControl
	// tells us not to serve, or if filtered replication is running.
	_disallowQueryService string

	// _enableUpdateStream is true if we should be running the
	// UpdateStream service. Note if we can't start the query
	// service, or if the server health check fails, we will
	// disable UpdateStream.
	_enableUpdateStream bool

	// _blacklistedTables has the list of tables we are currently
	// blacklisting.
	_blacklistedTables []string

	// if the agent is healthy, this is nil. Otherwise it contains
	// the reason we're not healthy.
	_healthy error

	// this is the last time health check ran
	_healthyTime time.Time

	// replication delay the last time we got it
	_replicationDelay time.Duration

	// last time we ran TabletExternallyReparented
	_tabletExternallyReparentedTime time.Time

	// _ignoreHealthErrorExpr can be set by RPC to selectively disable certain
	// healthcheck errors. It should only be accessed while holding actionMutex.
	_ignoreHealthErrorExpr *regexp.Regexp

	// _slaveStopped remembers if we've been told to stop replicating.
	// If it's nil, we'll try to check for the slaveStoppedFile.
	_slaveStopped *bool

	// _lockTablesConnection is used to get and release the table read locks to pause replication
	_lockTablesConnection *dbconnpool.DBConnection
	_lockTablesTimer      *time.Timer
	// unused
	//_lockTablesTimeout    *time.Duration
}

// NewActionAgent creates a new ActionAgent and registers all the
// associated services.
//
// batchCtx is the context that the agent will use for any background tasks
// it spawns.
func NewActionAgent(
	batchCtx context.Context,
	ts *topo.Server,
	mysqld mysqlctl.MysqlDaemon,
	queryServiceControl tabletserver.Controller,
	tabletAlias *topodatapb.TabletAlias,
	dbcfgs *dbconfigs.DBConfigs,
	mycnf *mysqlctl.Mycnf,
	port, gRPCPort int32,
) (agent *ActionAgent, err error) {
	orc, err := newOrcClient()
	if err != nil {
		return nil, err
	}

	agent = &ActionAgent{
		QueryServiceControl: queryServiceControl,
		HealthReporter:      health.DefaultAggregator,
		batchCtx:            batchCtx,
		TopoServer:          ts,
		TabletAlias:         tabletAlias,
		Cnf:                 mycnf,
		MysqlDaemon:         mysqld,
		DBConfigs:           dbcfgs,
		History:             history.New(historyLength),
		_healthy:            fmt.Errorf("healthcheck not run yet"),
		orc:                 orc,
	}
	// Sanity check for inconsistent flags
	if agent.Cnf == nil && *restoreFromBackup {
		return nil, fmt.Errorf("you cannot enable -restore_from_backup without a my.cnf file")
	}

	agent.registerQueryRuleSources()

	// try to initialize the tablet if we have to
	if err := agent.InitTablet(port, gRPCPort); err != nil {
		return nil, vterrors.Wrap(err, "agent.InitTablet failed")
	}

	// Create the TabletType stats
	agent.exportStats = true
	agent.statsTabletType = stats.NewString("TabletType")
	agent.statsTabletTypeCount = stats.NewCountersWithSingleLabel("TabletTypeCount", "Number of times the tablet changed to the labeled type", "type")

	var mysqlHost string
	var mysqlPort int32
	if appConfig := dbcfgs.AppWithDB(); appConfig.Host != "" {
		mysqlHost = appConfig.Host
		mysqlPort = int32(appConfig.Port)
	} else {
		// Assume unix socket was specified and try to get the port from mysqld
		var err error
		mysqlPort, err = mysqld.GetMysqlPort()
		if err != nil {
			log.Warningf("Cannot get current mysql port, will try to get it later: %v", err)
		}
	}

	// Start will get the tablet info, and update our state from it
	if err := agent.Start(batchCtx, mysqlHost, int32(mysqlPort), port, gRPCPort, true); err != nil {
		return nil, err
	}

	// The db name is set by the Start function called above
	agent.VREngine = vreplication.NewEngine(ts, tabletAlias.Cell, mysqld, func() binlogplayer.DBClient {
		return binlogplayer.NewDBClient(agent.DBConfigs.FilteredWithDB())
	}, agent.DBConfigs.FilteredWithDB().DbName)
	servenv.OnTerm(agent.VREngine.Close)

	// Run a background task to rebuild the SrvKeyspace in our cell/keyspace
	// if it doesn't exist yet.
	go agent.maybeRebuildKeyspace(agent.initialTablet.Alias.Cell, agent.initialTablet.Keyspace)

	// register the RPC services from the agent
	servenv.OnRun(func() {
		agent.registerQueryService()
	})

	// two cases then:
	// - restoreFromBackup is set: we restore, then initHealthCheck, all
	//   in the background
	// - restoreFromBackup is not set: we initHealthCheck right away
	if *restoreFromBackup {
		go func() {
			// restoreFromBackup will just be a regular action
			// (same as if it was triggered remotely)
<<<<<<< HEAD
			if err := agent.RestoreData(batchCtx, logutil.NewConsoleLogger(), false /* deleteBeforeRestore */); err != nil {
=======
			if err := agent.RestoreData(batchCtx, logutil.NewConsoleLogger(), *waitForBackupInterval, false /* deleteBeforeRestore */); err != nil {
				println(fmt.Sprintf("RestoreFromBackup failed: %v", err))
>>>>>>> 413af7ab
				log.Exitf("RestoreFromBackup failed: %v", err)
			}

			// after the restore is done, start health check
			agent.initHealthCheck()
		}()
	} else {
		// Update our state (need the action lock).
		if err := agent.lock(batchCtx); err != nil {
			return nil, err
		}
		if err := agent.refreshTablet(batchCtx, "Start"); err != nil {
			agent.unlock()
			return nil, err
		}
		agent.unlock()

		// synchronously start health check if needed
		agent.initHealthCheck()
	}

	// Start periodic Orchestrator self-registration, if configured.
	if agent.orc != nil {
		go agent.orc.DiscoverLoop(agent)
	}

	return agent, nil
}

// NewTestActionAgent creates an agent for test purposes. Only a
// subset of features are supported now, but we'll add more over time.
func NewTestActionAgent(batchCtx context.Context, ts *topo.Server, tabletAlias *topodatapb.TabletAlias, vtPort, grpcPort int32, mysqlDaemon mysqlctl.MysqlDaemon, preStart func(*ActionAgent)) *ActionAgent {
	ti, err := ts.GetTablet(batchCtx, tabletAlias)
	if err != nil {
		panic(vterrors.Wrap(err, "failed reading tablet"))
	}
	agent := &ActionAgent{
		QueryServiceControl: tabletservermock.NewController(),
		UpdateStream:        binlog.NewUpdateStreamControlMock(),
		HealthReporter:      health.DefaultAggregator,
		batchCtx:            batchCtx,
		TopoServer:          ts,
		TabletAlias:         tabletAlias,
		Cnf:                 nil,
		MysqlDaemon:         mysqlDaemon,
		DBConfigs:           &dbconfigs.DBConfigs{},
		VREngine:            vreplication.NewEngine(ts, tabletAlias.Cell, mysqlDaemon, binlogplayer.NewFakeDBClient, ti.DbName()),
		History:             history.New(historyLength),
		_healthy:            fmt.Errorf("healthcheck not run yet"),
	}
	if preStart != nil {
		preStart(agent)
	}

	// Start will update the topology and setup services.
	if err := agent.Start(batchCtx, "", 0, vtPort, grpcPort, false); err != nil {
		panic(vterrors.Wrapf(err, "agent.Start(%v) failed", tabletAlias))
	}

	// Update our running state. Need to take action lock.
	if err := agent.lock(batchCtx); err != nil {
		panic(vterrors.Wrap(err, "agent.lock() failed"))
	}
	defer agent.unlock()
	if err := agent.refreshTablet(batchCtx, "Start"); err != nil {
		panic(vterrors.Wrapf(err, "agent.refreshTablet(%v) failed", tabletAlias))
	}

	return agent
}

// NewComboActionAgent creates an agent tailored specifically to run
// within the vtcombo binary. It cannot be called concurrently,
// as it changes the flags.
func NewComboActionAgent(batchCtx context.Context, ts *topo.Server, tabletAlias *topodatapb.TabletAlias, vtPort, grpcPort int32, queryServiceControl tabletserver.Controller, dbcfgs *dbconfigs.DBConfigs, mysqlDaemon mysqlctl.MysqlDaemon, keyspace, shard, dbname, tabletType string) *ActionAgent {
	agent := &ActionAgent{
		QueryServiceControl: queryServiceControl,
		UpdateStream:        binlog.NewUpdateStreamControlMock(),
		HealthReporter:      health.DefaultAggregator,
		batchCtx:            batchCtx,
		TopoServer:          ts,
		TabletAlias:         tabletAlias,
		Cnf:                 nil,
		MysqlDaemon:         mysqlDaemon,
		DBConfigs:           dbcfgs,
		VREngine:            vreplication.NewEngine(nil, "", nil, nil, ""),
		gotMysqlPort:        true,
		History:             history.New(historyLength),
		_healthy:            fmt.Errorf("healthcheck not run yet"),
	}
	agent.registerQueryRuleSources()

	// Initialize the tablet.
	*initDbNameOverride = dbname
	*initKeyspace = keyspace
	*initShard = shard
	*initTabletType = tabletType
	if err := agent.InitTablet(vtPort, grpcPort); err != nil {
		panic(vterrors.Wrap(err, "agent.InitTablet failed"))
	}

	// Start the agent.
	if err := agent.Start(batchCtx, "", 0, vtPort, grpcPort, false); err != nil {
		panic(vterrors.Wrapf(err, "agent.Start(%v) failed", tabletAlias))
	}

	// And update our running state (need to take the Action lock).
	if err := agent.lock(batchCtx); err != nil {
		panic(vterrors.Wrap(err, "agent.lock() failed"))
	}
	defer agent.unlock()
	if err := agent.refreshTablet(batchCtx, "Start"); err != nil {
		panic(vterrors.Wrapf(err, "agent.refreshTablet(%v) failed", tabletAlias))
	}

	return agent
}

// registerQueryRuleSources registers query rule sources under control of agent
func (agent *ActionAgent) registerQueryRuleSources() {
	agent.QueryServiceControl.RegisterQueryRuleSource(blacklistQueryRules)
}

func (agent *ActionAgent) setTablet(tablet *topodatapb.Tablet) {
	agent.mutex.Lock()
	agent._tablet = proto.Clone(tablet).(*topodatapb.Tablet)
	agent.mutex.Unlock()
}

// Tablet reads the stored Tablet from the agent, protected by mutex.
func (agent *ActionAgent) Tablet() *topodatapb.Tablet {
	agent.mutex.Lock()
	tablet := proto.Clone(agent._tablet).(*topodatapb.Tablet)
	agent.mutex.Unlock()
	return tablet
}

// Healthy reads the result of the latest healthcheck, protected by mutex.
// If that status is too old, it means healthcheck hasn't run for a while,
// and is probably stuck, this is not good, we're not healthy.
func (agent *ActionAgent) Healthy() (time.Duration, error) {
	agent.mutex.Lock()
	defer agent.mutex.Unlock()

	healthy := agent._healthy
	if healthy == nil {
		timeSinceLastCheck := time.Since(agent._healthyTime)
		if timeSinceLastCheck > *healthCheckInterval*3 {
			healthy = fmt.Errorf("last health check is too old: %s > %s", timeSinceLastCheck, *healthCheckInterval*3)
		}
	}

	return agent._replicationDelay, healthy
}

// BlacklistedTables returns the list of currently blacklisted tables.
func (agent *ActionAgent) BlacklistedTables() []string {
	agent.mutex.Lock()
	defer agent.mutex.Unlock()
	return agent._blacklistedTables
}

// DisallowQueryService returns the reason the query service should be
// disabled, if any.
func (agent *ActionAgent) DisallowQueryService() string {
	agent.mutex.Lock()
	defer agent.mutex.Unlock()
	return agent._disallowQueryService
}

// EnableUpdateStream returns if we should enable update stream or not
func (agent *ActionAgent) EnableUpdateStream() bool {
	agent.mutex.Lock()
	defer agent.mutex.Unlock()
	return agent._enableUpdateStream
}

func (agent *ActionAgent) slaveStopped() bool {
	agent.mutex.Lock()
	defer agent.mutex.Unlock()

	// If we already know the value, don't bother checking the file.
	if agent._slaveStopped != nil {
		return *agent._slaveStopped
	}

	// If there's no Cnf file, don't read state.
	if agent.Cnf == nil {
		return false
	}

	// If the marker file exists, we're stopped.
	// Treat any read error as if the file doesn't exist.
	_, err := os.Stat(path.Join(agent.Cnf.TabletDir(), slaveStoppedFile))
	slaveStopped := err == nil
	agent._slaveStopped = &slaveStopped
	return slaveStopped
}

func (agent *ActionAgent) setSlaveStopped(slaveStopped bool) {
	agent.mutex.Lock()
	defer agent.mutex.Unlock()

	agent._slaveStopped = &slaveStopped

	// Make a best-effort attempt to persist the value across tablet restarts.
	// We store a marker in the filesystem so it works regardless of whether
	// mysqld is running, and so it's tied to this particular instance of the
	// tablet data dir (the one that's paused at a known replication position).
	if agent.Cnf == nil {
		return
	}
	tabletDir := agent.Cnf.TabletDir()
	if tabletDir == "" {
		return
	}
	markerFile := path.Join(tabletDir, slaveStoppedFile)
	if slaveStopped {
		file, err := os.Create(markerFile)
		if err == nil {
			file.Close()
		}
	} else {
		os.Remove(markerFile)
	}
}

func (agent *ActionAgent) setServicesDesiredState(disallowQueryService string, enableUpdateStream bool) {
	agent.mutex.Lock()
	agent._disallowQueryService = disallowQueryService
	agent._enableUpdateStream = enableUpdateStream
	agent.mutex.Unlock()
}

func (agent *ActionAgent) setBlacklistedTables(value []string) {
	agent.mutex.Lock()
	agent._blacklistedTables = value
	agent.mutex.Unlock()
}

func (agent *ActionAgent) verifyTopology(ctx context.Context) {
	if err := topo.Validate(ctx, agent.TopoServer, agent.TabletAlias); err != nil {
		// Don't stop, it's not serious enough, this is likely transient.
		log.Warningf("tablet validate failed: %v %v", agent.TabletAlias, err)
	}
}

// Start validates and updates the topology records for the tablet, and performs
// the initial state change callback to start tablet services.
// If initUpdateStream is set, update stream service will also be registered.
func (agent *ActionAgent) Start(ctx context.Context, mysqlHost string, mysqlPort, vtPort, gRPCPort int32, initUpdateStream bool) error {
	// find our hostname as fully qualified, and IP
	hostname := *tabletHostname
	if hostname == "" {
		var err error
		hostname, err = netutil.FullyQualifiedHostname()
		if err != nil {
			return err
		}
	}

	// If mysqlHost is not set, a unix socket was specified. So, assume
	// it's the same as the current host.
	if mysqlHost == "" {
		mysqlHost = hostname
	}

	// Update bind addr for mysql and query service in the tablet node.
	f := func(tablet *topodatapb.Tablet) error {
		tablet.Hostname = hostname
		tablet.MysqlHostname = mysqlHost
		if tablet.PortMap == nil {
			tablet.PortMap = make(map[string]int32)
		}
		if mysqlPort != 0 {
			// only overwrite mysql port if we know it, otherwise
			// leave it as is.
			topoproto.SetMysqlPort(tablet, int32(mysqlPort))
		}
		if vtPort != 0 {
			tablet.PortMap["vt"] = vtPort
		} else {
			delete(tablet.PortMap, "vt")
		}
		delete(tablet.PortMap, "vts")
		if gRPCPort != 0 {
			tablet.PortMap["grpc"] = gRPCPort
		} else {
			delete(tablet.PortMap, "grpc")
		}

		// Save the original tablet for ownership tests later.
		agent.initialTablet = tablet
		return nil
	}
	if _, err := agent.TopoServer.UpdateTabletFields(ctx, agent.TabletAlias, f); err != nil {
		return err
	}

	// Verify the topology is correct.
	agent.verifyTopology(ctx)

	// Get and fix the dbname if necessary, only for real instances.
	if !agent.DBConfigs.IsZero() {
		dbname := topoproto.TabletDbName(agent.initialTablet)
		agent.DBConfigs.DBName.Set(dbname)
	}

	// Create and register the RPC services from UpdateStream.
	// (it needs the dbname, so it has to be delayed up to here,
	// but it has to be before updateState below that may use it)
	if initUpdateStream {
		us := binlog.NewUpdateStream(agent.TopoServer, agent.initialTablet.Keyspace, agent.TabletAlias.Cell, agent.DBConfigs.DbaWithDB(), agent.QueryServiceControl.SchemaEngine())
		agent.UpdateStream = us
		servenv.OnRun(func() {
			us.RegisterService()
		})
	}
	servenv.OnTerm(func() {
		// Disable UpdateStream (if any) upon entering lameduck.
		// We do this regardless of initUpdateStream, since agent.UpdateStream
		// may have been set from elsewhere.
		if agent.UpdateStream != nil {
			agent.UpdateStream.Disable()
		}
	})

	// initialize tablet server
	if err := agent.QueryServiceControl.InitDBConfig(querypb.Target{
		Keyspace:   agent.initialTablet.Keyspace,
		Shard:      agent.initialTablet.Shard,
		TabletType: agent.initialTablet.Type,
	}, agent.DBConfigs); err != nil {
		return vterrors.Wrap(err, "failed to InitDBConfig")
	}

	// export a few static variables
	if agent.exportStats {
		statsKeyspace := stats.NewString("TabletKeyspace")
		statsShard := stats.NewString("TabletShard")
		statsKeyRangeStart := stats.NewString("TabletKeyRangeStart")
		statsKeyRangeEnd := stats.NewString("TabletKeyRangeEnd")
		statsAlias := stats.NewString("TabletAlias")

		statsKeyspace.Set(agent.initialTablet.Keyspace)
		statsShard.Set(agent.initialTablet.Shard)
		if key.KeyRangeIsPartial(agent.initialTablet.KeyRange) {
			statsKeyRangeStart.Set(hex.EncodeToString(agent.initialTablet.KeyRange.Start))
			statsKeyRangeEnd.Set(hex.EncodeToString(agent.initialTablet.KeyRange.End))
		}
		statsAlias.Set(topoproto.TabletAliasString(agent.initialTablet.Alias))
	}

	// Initialize the current tablet to match our current running
	// state: Has most field filled in, but type is UNKNOWN.
	// Subsequents calls to updateState or refreshTablet
	// will then work as expected.
	startingTablet := proto.Clone(agent.initialTablet).(*topodatapb.Tablet)
	startingTablet.Type = topodatapb.TabletType_UNKNOWN
	agent.setTablet(startingTablet)

	return nil
}

// Close prepares a tablet for shutdown. First we check our tablet ownership and
// then prune the tablet topology entry of all post-init fields. This prevents
// stale identifiers from hanging around in topology.
func (agent *ActionAgent) Close() {
	// cleanup initialized fields in the tablet entry
	f := func(tablet *topodatapb.Tablet) error {
		if err := topotools.CheckOwnership(agent.initialTablet, tablet); err != nil {
			return err
		}
		tablet.Hostname = ""
		tablet.MysqlHostname = ""
		tablet.PortMap = nil
		return nil
	}
	if _, err := agent.TopoServer.UpdateTabletFields(context.Background(), agent.TabletAlias, f); err != nil {
		log.Warningf("Failed to update tablet record, may contain stale identifiers: %v", err)
	}
}

// Stop shuts down the agent. Normally this is not necessary, since we use
// servenv OnTerm and OnClose hooks to coordinate shutdown automatically,
// while taking lameduck into account. However, this may be useful for tests,
// when you want to clean up an agent immediately.
func (agent *ActionAgent) Stop() {
	if agent.UpdateStream != nil {
		agent.UpdateStream.Disable()
	}
	agent.VREngine.Close()
	if agent.MysqlDaemon != nil {
		agent.MysqlDaemon.Close()
	}
}

// hookExtraEnv returns the map to pass to local hooks
func (agent *ActionAgent) hookExtraEnv() map[string]string {
	return map[string]string{"TABLET_ALIAS": topoproto.TabletAliasString(agent.TabletAlias)}
}

// checkTabletMysqlPort will check the mysql port for the tablet is good,
// and if not will try to update it. It returns the modified Tablet record,
// if it was updated successfully in the topology server.
//
// We use the agent.waitingForMysql flag to log only the first
// error we get when trying to get the port from MySQL, and store it in the
// topology. That way we don't spam the logs.
//
// The actionMutex lock must be held when calling this function.
func (agent *ActionAgent) checkTabletMysqlPort(ctx context.Context, tablet *topodatapb.Tablet) *topodatapb.Tablet {
	agent.checkLock()
	mport, err := agent.MysqlDaemon.GetMysqlPort()
	if err != nil {
		// Only log the first time, so we don't spam the logs.
		if !agent.waitingForMysql {
			log.Warningf("Cannot get current mysql port, not checking it (will retry at healthcheck interval): %v", err)
			agent.waitingForMysql = true
		}
		return nil
	}

	if mport == topoproto.MysqlPort(tablet) {
		// The topology record contains the right port.
		// Remember we successfully checked it, and that we're
		// not waiting on MySQL to start any more.
		agent.gotMysqlPort = true
		agent.waitingForMysql = false
		return nil
	}

	// Update the port in the topology. Use a shorter timeout, so if
	// the topo server is busy / throttling us, we don't hang forever here.
	// The healthcheck go routine will try again next time.
	ctx, cancel := context.WithTimeout(ctx, 10*time.Second)
	defer cancel()
	if !agent.waitingForMysql {
		log.Warningf("MySQL port has changed from %v to %v, updating it in tablet record", topoproto.MysqlPort(tablet), mport)
	}
	newTablet, err := agent.TopoServer.UpdateTabletFields(ctx, tablet.Alias, func(t *topodatapb.Tablet) error {
		if err := topotools.CheckOwnership(agent.initialTablet, tablet); err != nil {
			return err
		}
		topoproto.SetMysqlPort(t, mport)
		return nil
	})
	if err != nil {
		if !agent.waitingForMysql {
			// After this, we will try again on every
			// heartbeat to go through this code, but we
			// won't log it.
			log.Warningf("Failed to update tablet record, may use old mysql port: %v", err)
			agent.waitingForMysql = true
		}
		return nil
	}

	// Update worked, return the new record, so the agent can save it.
	// This should not happen often, so we can log it.
	log.Infof("MySQL port has changed from %v to %v, successfully updated the tablet record in topology", topoproto.MysqlPort(tablet), mport)
	agent.gotMysqlPort = true
	agent.waitingForMysql = false
	return newTablet
}

// withRetry will exponentially back off and retry a function upon
// failure, until the context is Done(), or the function returned with
// no error. We use this at startup with a context timeout set to the
// value of the init_timeout flag, so we can try to modify the
// topology over a longer period instead of dying right away.
func (agent *ActionAgent) withRetry(ctx context.Context, description string, work func() error) error {
	backoff := 1 * time.Second
	for {
		err := work()
		if err == nil || err == context.Canceled || err == context.DeadlineExceeded {
			return err
		}

		log.Warningf("%v failed (%v), backing off %v before retrying", description, err, backoff)
		select {
		case <-ctx.Done():
			return ctx.Err()
		case <-time.After(backoff):
			// Exponential backoff with 1.3 as a factor,
			// and randomized down by at most 20
			// percent. The generated time series looks
			// good.  Also note rand.Seed is called at
			// init() time in binlog_players.go.
			f := float64(backoff) * 1.3
			f -= f * 0.2 * rand.Float64()
			backoff = time.Duration(f)
		}
	}
}<|MERGE_RESOLUTION|>--- conflicted
+++ resolved
@@ -305,12 +305,7 @@
 		go func() {
 			// restoreFromBackup will just be a regular action
 			// (same as if it was triggered remotely)
-<<<<<<< HEAD
-			if err := agent.RestoreData(batchCtx, logutil.NewConsoleLogger(), false /* deleteBeforeRestore */); err != nil {
-=======
 			if err := agent.RestoreData(batchCtx, logutil.NewConsoleLogger(), *waitForBackupInterval, false /* deleteBeforeRestore */); err != nil {
-				println(fmt.Sprintf("RestoreFromBackup failed: %v", err))
->>>>>>> 413af7ab
 				log.Exitf("RestoreFromBackup failed: %v", err)
 			}
 
