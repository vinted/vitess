/*
Copyright 2019 The Vitess Authors.

Licensed under the Apache License, Version 2.0 (the "License");
you may not use this file except in compliance with the License.
You may obtain a copy of the License at

    http://www.apache.org/licenses/LICENSE-2.0

Unless required by applicable law or agreed to in writing, software
distributed under the License is distributed on an "AS IS" BASIS,
WITHOUT WARRANTIES OR CONDITIONS OF ANY KIND, either express or implied.
See the License for the specific language governing permissions and
limitations under the License.
*/

package onlineddl

import (
	"fmt"
)

const (
	// SchemaMigrationsTableName is used by VExec interceptor to call the correct handler
	SchemaMigrationsTableName      = "schema_migrations"
	sqlCreateSidecarDB             = "create database if not exists %s"
	sqlCreateSchemaMigrationsTable = `CREATE TABLE IF NOT EXISTS %s.schema_migrations (
		id bigint(20) unsigned NOT NULL AUTO_INCREMENT,
		migration_uuid varchar(64) NOT NULL,
		keyspace varchar(256) NOT NULL,
		shard varchar(255) NOT NULL,
		mysql_schema varchar(128) NOT NULL,
		mysql_table varchar(128) NOT NULL,
		migration_statement text NOT NULL,
		strategy varchar(128) NOT NULL,
		options varchar(8192) NOT NULL,
		added_timestamp timestamp NOT NULL DEFAULT CURRENT_TIMESTAMP,
		requested_timestamp timestamp NOT NULL DEFAULT CURRENT_TIMESTAMP,
		ready_timestamp timestamp NULL DEFAULT NULL,
		started_timestamp timestamp NULL DEFAULT NULL,
		liveness_timestamp timestamp NULL DEFAULT NULL,
		completed_timestamp timestamp NULL DEFAULT NULL,
		cleanup_timestamp timestamp NULL DEFAULT NULL,
		migration_status varchar(128) NOT NULL,
		log_path varchar(1024) NOT NULL,
		artifacts varchar(1024) NOT NULL,
		PRIMARY KEY (id),
		UNIQUE KEY uuid_idx (migration_uuid),
		KEY keyspace_shard_idx (keyspace(64),shard(64)),
		KEY status_idx (migration_status, liveness_timestamp),
		KEY cleanup_status_idx (cleanup_timestamp, migration_status)
	) engine=InnoDB DEFAULT CHARSET=utf8mb4`
	alterSchemaMigrationsTableRetries            = "ALTER TABLE %s.schema_migrations add column retries int unsigned NOT NULL DEFAULT 0"
	alterSchemaMigrationsTableTablet             = "ALTER TABLE %s.schema_migrations add column tablet varchar(128) NOT NULL DEFAULT ''"
	alterSchemaMigrationsTableArtifacts          = "ALTER TABLE %s.schema_migrations modify artifacts TEXT NOT NULL"
	alterSchemaMigrationsTableTabletFailure      = "ALTER TABLE %s.schema_migrations add column tablet_failure tinyint unsigned NOT NULL DEFAULT 0"
	alterSchemaMigrationsTableTabletFailureIndex = "ALTER TABLE %s.schema_migrations add KEY tablet_failure_idx (tablet_failure, migration_status, retries)"
	alterSchemaMigrationsTableProgress           = "ALTER TABLE %s.schema_migrations add column progress float NOT NULL DEFAULT 0"
<<<<<<< HEAD
	alterSchemaMigrationsTableDDLAction          = "ALTER TABLE %s.schema_migrations add column ddl_action varchar(16) NOT NULL DEFAULT ''"
=======
	alterSchemaMigrationsTableContext            = "ALTER TABLE %s.schema_migrations add column migration_context varchar(1024) NOT NULL DEFAULT ''"
>>>>>>> 5294fde9

	sqlScheduleSingleMigration = `UPDATE %s.schema_migrations
		SET
			migration_status='ready',
			ready_timestamp=NOW()
		WHERE
			migration_status='queued'
		ORDER BY
			requested_timestamp ASC
		LIMIT 1
	`
	sqlUpdateMigrationStatus = `UPDATE %s.schema_migrations
			SET migration_status=%a
		WHERE
			migration_uuid=%a
	`
	sqlUpdateMigrationProgress = `UPDATE %s.schema_migrations
			SET progress=%a
		WHERE
			migration_uuid=%a
	`
	sqlUpdateMigrationStartedTimestamp = `UPDATE %s.schema_migrations
			SET started_timestamp=IFNULL(started_timestamp, NOW())
		WHERE
			migration_uuid=%a
	`
	sqlUpdateMigrationTimestamp = `UPDATE %s.schema_migrations
			SET %s=NOW()
		WHERE
			migration_uuid=%a
	`
	sqlUpdateMigrationLogPath = `UPDATE %s.schema_migrations
			SET log_path=%a
		WHERE
			migration_uuid=%a
	`
	sqlUpdateArtifacts = `UPDATE %s.schema_migrations
			SET artifacts=concat(%a, ',', artifacts)
		WHERE
			migration_uuid=%a
	`
	sqlUpdateTabletFailure = `UPDATE %s.schema_migrations
			SET tablet_failure=1
		WHERE
			migration_uuid=%a
	`
	sqlRetryMigration = `UPDATE %s.schema_migrations
		SET
			migration_status='queued',
			tablet=%a,
			retries=retries + 1,
			tablet_failure=0,
			ready_timestamp=NULL,
			started_timestamp=NULL,
			liveness_timestamp=NULL,
			completed_timestamp=NULL,
			cleanup_timestamp=NULL
		WHERE
			migration_status IN ('failed', 'cancelled')
			AND (%s)
			LIMIT 1
	`
	sqlWhereTabletFailure = `
		tablet_failure=1
		AND migration_status='failed'
		AND retries=0
	`
	sqlSelectRunningMigrations = `SELECT
			migration_uuid
		FROM %s.schema_migrations
		WHERE
			migration_status='running'
			AND strategy=%a
	`
	sqlSelectCountReadyMigrations = `SELECT
			count(*) as count_ready
		FROM %s.schema_migrations
		WHERE
			migration_status='ready'
	`
	sqlSelectStaleMigrations = `SELECT
			migration_uuid
		FROM %s.schema_migrations
		WHERE
			migration_status='running'
			AND liveness_timestamp < NOW() - INTERVAL %a MINUTE
	`
	sqlSelectUncollectedArtifacts = `SELECT
			migration_uuid,
			artifacts
		FROM %s.schema_migrations
		WHERE
			migration_status IN ('complete', 'failed')
			AND cleanup_timestamp IS NULL
	`
	sqlSelectMigration = `SELECT
			id,
			migration_uuid,
			keyspace,
			shard,
			mysql_schema,
			mysql_table,
			migration_statement,
			strategy,
			options,
			added_timestamp,
			ready_timestamp,
			started_timestamp,
			liveness_timestamp,
			completed_timestamp,
			migration_status,
			log_path,
			retries,
			tablet
		FROM %s.schema_migrations
		WHERE
			migration_uuid=%a
	`
	sqlSelectReadyMigration = `SELECT
			id,
			migration_uuid,
			keyspace,
			shard,
			mysql_schema,
			mysql_table,
			migration_statement,
			strategy,
			options,
			added_timestamp,
			ready_timestamp,
			started_timestamp,
			liveness_timestamp,
			completed_timestamp,
			migration_status,
			log_path,
			retries,
			tablet
		FROM %s.schema_migrations
		WHERE
			migration_status='ready'
		LIMIT 1
	`
	sqlSelectPTOSCMigrationTriggers = `SELECT
			TRIGGER_SCHEMA as trigger_schema,
			TRIGGER_NAME as trigger_name
		FROM INFORMATION_SCHEMA.TRIGGERS
		WHERE
			EVENT_OBJECT_SCHEMA=%a
			AND EVENT_OBJECT_TABLE=%a
			AND ACTION_TIMING='AFTER'
			AND LEFT(TRIGGER_NAME, 7)='pt_osc_'
		`
	sqlDropTrigger    = "DROP TRIGGER IF EXISTS `%a`.`%a`"
	sqlShowTablesLike = "SHOW TABLES LIKE '%a'"
)

const (
	retryMigrationHint  = "retry"
	cancelMigrationHint = "cancel"
)

var (
	sqlCreateOnlineDDLUser = []string{
		`CREATE USER IF NOT EXISTS %s IDENTIFIED BY '%s'`,
		`ALTER USER %s IDENTIFIED BY '%s'`,
	}
	sqlGrantOnlineDDLUser = []string{
		`GRANT SUPER, REPLICATION SLAVE ON *.* TO %s`,
		`GRANT ALTER, CREATE, DELETE, DROP, INDEX, INSERT, LOCK TABLES, SELECT, TRIGGER, UPDATE ON *.* TO %s`,
	}
	sqlDropOnlineDDLUser = `DROP USER IF EXISTS %s`
)

var applyDDL = []string{
	fmt.Sprintf(sqlCreateSidecarDB, "_vt"),
	fmt.Sprintf(sqlCreateSchemaMigrationsTable, "_vt"),
	fmt.Sprintf(alterSchemaMigrationsTableRetries, "_vt"),
	fmt.Sprintf(alterSchemaMigrationsTableTablet, "_vt"),
	fmt.Sprintf(alterSchemaMigrationsTableArtifacts, "_vt"),
	fmt.Sprintf(alterSchemaMigrationsTableTabletFailure, "_vt"),
	fmt.Sprintf(alterSchemaMigrationsTableTabletFailureIndex, "_vt"),
	fmt.Sprintf(alterSchemaMigrationsTableProgress, "_vt"),
<<<<<<< HEAD
	fmt.Sprintf(alterSchemaMigrationsTableDDLAction, "_vt"),
=======
	fmt.Sprintf(alterSchemaMigrationsTableContext, "_vt"),
>>>>>>> 5294fde9
}<|MERGE_RESOLUTION|>--- conflicted
+++ resolved
@@ -56,11 +56,8 @@
 	alterSchemaMigrationsTableTabletFailure      = "ALTER TABLE %s.schema_migrations add column tablet_failure tinyint unsigned NOT NULL DEFAULT 0"
 	alterSchemaMigrationsTableTabletFailureIndex = "ALTER TABLE %s.schema_migrations add KEY tablet_failure_idx (tablet_failure, migration_status, retries)"
 	alterSchemaMigrationsTableProgress           = "ALTER TABLE %s.schema_migrations add column progress float NOT NULL DEFAULT 0"
-<<<<<<< HEAD
+	alterSchemaMigrationsTableContext            = "ALTER TABLE %s.schema_migrations add column migration_context varchar(1024) NOT NULL DEFAULT ''"
 	alterSchemaMigrationsTableDDLAction          = "ALTER TABLE %s.schema_migrations add column ddl_action varchar(16) NOT NULL DEFAULT ''"
-=======
-	alterSchemaMigrationsTableContext            = "ALTER TABLE %s.schema_migrations add column migration_context varchar(1024) NOT NULL DEFAULT ''"
->>>>>>> 5294fde9
 
 	sqlScheduleSingleMigration = `UPDATE %s.schema_migrations
 		SET
@@ -243,9 +240,6 @@
 	fmt.Sprintf(alterSchemaMigrationsTableTabletFailure, "_vt"),
 	fmt.Sprintf(alterSchemaMigrationsTableTabletFailureIndex, "_vt"),
 	fmt.Sprintf(alterSchemaMigrationsTableProgress, "_vt"),
-<<<<<<< HEAD
+	fmt.Sprintf(alterSchemaMigrationsTableContext, "_vt"),
 	fmt.Sprintf(alterSchemaMigrationsTableDDLAction, "_vt"),
-=======
-	fmt.Sprintf(alterSchemaMigrationsTableContext, "_vt"),
->>>>>>> 5294fde9
 }