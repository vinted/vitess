--- conflicted
+++ resolved
@@ -9,20 +9,12 @@
 	"testing"
 
 	"github.com/youtube/vitess/go/sqltypes"
-<<<<<<< HEAD
-	"github.com/youtube/vitess/go/vt/vtgate/planbuilder"
-=======
->>>>>>> 0698355f
 )
 
 var numeric Vindex
 
 func init() {
-<<<<<<< HEAD
-	numeric, _ = planbuilder.CreateVindex("numeric", "nn", nil)
-=======
 	numeric, _ = CreateVindex("numeric", "nn", nil)
->>>>>>> 0698355f
 }
 
 func TestNumericCost(t *testing.T) {
@@ -33,11 +25,7 @@
 
 func TestNumericMap(t *testing.T) {
 	sqlVal, _ := sqltypes.BuildIntegral("8")
-<<<<<<< HEAD
-	got, err := numeric.(planbuilder.Unique).Map(nil, []interface{}{
-=======
 	got, err := numeric.(Unique).Map(nil, []interface{}{
->>>>>>> 0698355f
 		1,
 		int32(2),
 		int64(3),
