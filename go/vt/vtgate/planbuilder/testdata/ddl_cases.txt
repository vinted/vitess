--- conflicted
+++ resolved
@@ -249,59 +249,62 @@
   }
 }
 
-<<<<<<< HEAD
+# Alter View
+"alter view user.user_extra as select* from user.user"
+{
+  "QueryType": "DDL",
+  "Original": "alter view user.user_extra as select* from user.user",
+  "Instructions": {
+    "OperatorType": "DDL",
+    "Keyspace": {
+      "Name": "user",
+      "Sharded": true
+    },
+    "Query": "alter view user_extra as select * from user"
+  }
+}
+
+# drop table without qualifier
+"drop table unsharded_a"
+{
+  "QueryType": "DDL",
+  "Original": "drop table unsharded_a",
+  "Instructions": {
+    "OperatorType": "DDL",
+    "Keyspace": {
+      "Name": "main",
+      "Sharded": false
+    },
+    "Query": "drop table unsharded_a"
+  }
+}
+
+# Drop view
+"drop view main.a"
+{
+  "QueryType": "DDL",
+  "Original": "drop view main.a",
+  "Instructions": {
+    "OperatorType": "DDL",
+    "Keyspace": {
+      "Name": "main",
+      "Sharded": false
+    },
+    "Query": "drop view a"
+  }
+}
+
 # Truncate table with qualifier
 "truncate user.user_extra"
 {
   "QueryType": "DDL",
   "Original": "truncate user.user_extra",
-=======
-# Alter View
-"alter view user.user_extra as select* from user.user"
-{
-  "QueryType": "DDL",
-  "Original": "alter view user.user_extra as select* from user.user",
->>>>>>> 763cd214
-  "Instructions": {
-    "OperatorType": "DDL",
-    "Keyspace": {
-      "Name": "user",
-      "Sharded": true
-    },
-<<<<<<< HEAD
+  "Instructions": {
+    "OperatorType": "DDL",
+    "Keyspace": {
+      "Name": "user",
+      "Sharded": true
+    },
     "Query": "truncate table user_extra"
-=======
-    "Query": "alter view user_extra as select * from user"
-  }
-}
-
-# drop table without qualifier
-"drop table unsharded_a"
-{
-  "QueryType": "DDL",
-  "Original": "drop table unsharded_a",
-  "Instructions": {
-    "OperatorType": "DDL",
-    "Keyspace": {
-      "Name": "main",
-      "Sharded": false
-    },
-    "Query": "drop table unsharded_a"
-  }
-}
-
-# Drop view
-"drop view main.a"
-{
-  "QueryType": "DDL",
-  "Original": "drop view main.a",
-  "Instructions": {
-    "OperatorType": "DDL",
-    "Keyspace": {
-      "Name": "main",
-      "Sharded": false
-    },
-    "Query": "drop view a"
->>>>>>> 763cd214
   }
 }