# TPC-H query 1
"select l_returnflag, l_linestatus, sum(l_quantity) as sum_qty, sum(l_extendedprice) as sum_base_price, sum(l_extendedprice * (1 - l_discount)) as sum_disc_price, sum(l_extendedprice * (1 - l_discount) * (1 + l_tax)) as sum_charge, avg(l_quantity) as avg_qty, avg(l_extendedprice) as avg_price, avg(l_discount) as avg_disc, count(*) as count_order from lineitem where l_shipdate <= '1998-12-01' - interval '108' day group by l_returnflag, l_linestatus order by l_returnflag, l_linestatus"
"unsupported: in scatter query: complex aggregate expression"
Gen4 error: unsupported: in scatter query: aggregation function 'avg'

# TPC-H query 2
"select s_acctbal, s_name, n_name, p_partkey, p_mfgr, s_address, s_phone, s_comment from part, supplier, partsupp, nation, region where p_partkey = ps_partkey and s_suppkey = ps_suppkey and p_size = 15 and p_type like '%BRASS' and s_nationkey = n_nationkey and n_regionkey = r_regionkey and r_name = 'EUROPE' and ps_supplycost = ( select min(ps_supplycost) from partsupp, supplier, nation, region where p_partkey = ps_partkey and s_suppkey = ps_suppkey and s_nationkey = n_nationkey and n_regionkey = r_regionkey and r_name = 'EUROPE' ) order by s_acctbal desc, n_name, s_name, p_partkey limit 10"
"symbol p_partkey not found"
Gen4 error: unsupported: cross-shard correlated subquery

# TPC-H query 3
"select l_orderkey, sum(l_extendedprice * (1 - l_discount)) as revenue, o_orderdate, o_shippriority from customer, orders, lineitem where c_mktsegment = 'BUILDING' and c_custkey = o_custkey and l_orderkey = o_orderkey and o_orderdate < date('1995-03-15') and l_shipdate > date('1995-03-15') group by l_orderkey, o_orderdate, o_shippriority order by revenue desc, o_orderdate limit 10"
"unsupported: cross-shard query with aggregates"
<<<<<<< HEAD
{
  "QueryType": "SELECT",
  "Original": "select l_orderkey, sum(l_extendedprice * (1 - l_discount)) as revenue, o_orderdate, o_shippriority from customer, orders, lineitem where c_mktsegment = 'BUILDING' and c_custkey = o_custkey and l_orderkey = o_orderkey and o_orderdate \u003c date('1995-03-15') and l_shipdate \u003e date('1995-03-15') group by l_orderkey, o_orderdate, o_shippriority order by revenue desc, o_orderdate limit 10",
  "Instructions": {
    "OperatorType": "Limit",
    "Count": 10,
    "Inputs": [
      {
        "OperatorType": "Sort",
        "Variant": "Memory",
        "OrderBy": "1 DESC, (2|5) ASC",
        "ResultColumns": 4,
        "Inputs": [
          {
            "OperatorType": "Aggregate",
            "Variant": "Ordered",
            "Aggregates": "sum(1) AS revenue",
            "GroupBy": "(0|4), (2|5), (3|6)",
            "Inputs": [
              {
                "OperatorType": "Sort",
                "Variant": "Memory",
                "OrderBy": "(0|4) ASC, (2|5) ASC, (3|6) ASC",
                "Inputs": [
                  {
                    "OperatorType": "Join",
                    "Variant": "Join",
                    "JoinColumnIndexes": "-1,-2,1,2,-3,3,4",
                    "JoinVars": {
                      "l_orderkey": 0
                    },
                    "Predicate": "l_orderkey = o_orderkey",
                    "TableName": "lineitem_orders_customer",
                    "Inputs": [
                      {
                        "OperatorType": "Route",
                        "Variant": "SelectScatter",
                        "Keyspace": {
                          "Name": "main",
                          "Sharded": true
                        },
                        "FieldQuery": "select l_orderkey, sum(l_extendedprice * (1 - l_discount)) as revenue, weight_string(l_orderkey) from lineitem where 1 != 1",
                        "Query": "select l_orderkey, sum(l_extendedprice * (1 - l_discount)) as revenue, weight_string(l_orderkey) from lineitem where l_shipdate \u003e date('1995-03-15')",
                        "Table": "lineitem"
                      },
                      {
                        "OperatorType": "Join",
                        "Variant": "Join",
                        "JoinColumnIndexes": "-2,-3,-4,-5",
                        "JoinVars": {
                          "o_custkey": 0
                        },
                        "Predicate": "c_custkey = o_custkey and o_orderkey = :l_orderkey",
                        "TableName": "orders_customer",
                        "Inputs": [
                          {
                            "OperatorType": "Route",
                            "Variant": "SelectEqualUnique",
                            "Keyspace": {
                              "Name": "main",
                              "Sharded": true
                            },
                            "FieldQuery": "select o_custkey, o_orderdate, o_shippriority, weight_string(o_orderdate), weight_string(o_shippriority) from orders where 1 != 1",
                            "Query": "select o_custkey, o_orderdate, o_shippriority, weight_string(o_orderdate), weight_string(o_shippriority) from orders where o_orderdate \u003c date('1995-03-15') and o_orderkey = :l_orderkey",
                            "Table": "orders",
                            "Values": [
                              ":l_orderkey"
                            ],
                            "Vindex": "hash"
                          },
                          {
                            "OperatorType": "Route",
                            "Variant": "SelectEqualUnique",
                            "Keyspace": {
                              "Name": "main",
                              "Sharded": true
                            },
                            "FieldQuery": "select 1 from customer where 1 != 1",
                            "Query": "select 1 from customer where c_mktsegment = 'BUILDING' and c_custkey = :o_custkey",
                            "Table": "customer",
                            "Values": [
                              ":o_custkey"
                            ],
                            "Vindex": "hash"
                          }
                        ]
                      }
                    ]
                  }
                ]
              }
            ]
          }
        ]
      }
    ]
  }
}
=======
Gen4 plan same as above
>>>>>>> 517ef2a1

# TPC-H query 4
"select o_orderpriority, count(*) as order_count from orders where o_orderdate >= date('1993-07-01') and o_orderdate < date('1993-07-01') + interval '3' month and exists ( select * from lineitem where l_orderkey = o_orderkey and l_commitdate < l_receiptdate ) group by o_orderpriority order by o_orderpriority"
"symbol o_orderkey not found in table or subquery"
Gen4 error: unsupported: group by in a query having a correlated subquery

# TPC-H query 5 - Gen4 produces plan but the plan output is flaky
"select n_name, sum(l_extendedprice * (1 - l_discount)) as revenue from customer, orders, lineitem, supplier, nation, region where c_custkey = o_custkey and l_orderkey = o_orderkey and l_suppkey = s_suppkey and c_nationkey = s_nationkey and s_nationkey = n_nationkey and n_regionkey = r_regionkey and r_name = 'ASIA' and o_orderdate >= date('1994-01-01') and o_orderdate < date('1994-01-01') + interval '1' year group by n_name order by revenue desc"
"unsupported: cross-shard query with aggregates"
<<<<<<< HEAD
{
  "QueryType": "SELECT",
  "Original": "select n_name, sum(l_extendedprice * (1 - l_discount)) as revenue from customer, orders, lineitem, supplier, nation, region where c_custkey = o_custkey and l_orderkey = o_orderkey and l_suppkey = s_suppkey and c_nationkey = s_nationkey and s_nationkey = n_nationkey and n_regionkey = r_regionkey and r_name = 'ASIA' and o_orderdate \u003e= date('1994-01-01') and o_orderdate \u003c date('1994-01-01') + interval '1' year group by n_name order by revenue desc",
  "Instructions": {
    "OperatorType": "Sort",
    "Variant": "Memory",
    "OrderBy": "1 DESC",
    "ResultColumns": 2,
    "Inputs": [
      {
        "OperatorType": "Aggregate",
        "Variant": "Ordered",
        "Aggregates": "sum(1) AS revenue",
        "GroupBy": "(0|2)",
        "Inputs": [
          {
            "OperatorType": "Sort",
            "Variant": "Memory",
            "OrderBy": "(0|2) ASC",
            "Inputs": [
              {
                "OperatorType": "Join",
                "Variant": "Join",
                "JoinColumnIndexes": "1,-2,2",
                "JoinVars": {
                  "s_nationkey": 0
                },
                "Predicate": "s_nationkey = n_nationkey",
                "TableName": "orders_customer_lineitem_supplier_nation_region",
                "Inputs": [
                  {
                    "OperatorType": "Join",
                    "Variant": "Join",
                    "JoinColumnIndexes": "1,2",
                    "JoinVars": {
                      "c_nationkey": 1,
                      "o_orderkey": 0
                    },
                    "Predicate": "l_orderkey = o_orderkey and c_nationkey = s_nationkey",
                    "TableName": "orders_customer_lineitem_supplier",
                    "Inputs": [
                      {
                        "OperatorType": "Join",
                        "Variant": "Join",
                        "JoinColumnIndexes": "-2,1",
                        "JoinVars": {
                          "o_custkey": 0
                        },
                        "Predicate": "c_custkey = o_custkey",
                        "TableName": "orders_customer",
                        "Inputs": [
                          {
                            "OperatorType": "Route",
                            "Variant": "SelectScatter",
                            "Keyspace": {
                              "Name": "main",
                              "Sharded": true
                            },
                            "FieldQuery": "select o_custkey, o_orderkey from orders where 1 != 1",
                            "Query": "select o_custkey, o_orderkey from orders where o_orderdate \u003e= date('1994-01-01') and o_orderdate \u003c date('1994-01-01') + interval '1' year",
                            "Table": "orders"
                          },
                          {
                            "OperatorType": "Route",
                            "Variant": "SelectEqualUnique",
                            "Keyspace": {
                              "Name": "main",
                              "Sharded": true
                            },
                            "FieldQuery": "select c_nationkey from customer where 1 != 1",
                            "Query": "select c_nationkey from customer where c_custkey = :o_custkey",
                            "Table": "customer",
                            "Values": [
                              ":o_custkey"
                            ],
                            "Vindex": "hash"
                          }
                        ]
                      },
                      {
                        "OperatorType": "Join",
                        "Variant": "Join",
                        "JoinColumnIndexes": "1,-2",
                        "JoinVars": {
                          "l_suppkey": 0
                        },
                        "Predicate": "l_suppkey = s_suppkey and l_orderkey = :o_orderkey and s_nationkey = :c_nationkey",
                        "TableName": "lineitem_supplier",
                        "Inputs": [
                          {
                            "OperatorType": "Route",
                            "Variant": "SelectEqualUnique",
                            "Keyspace": {
                              "Name": "main",
                              "Sharded": true
                            },
                            "FieldQuery": "select l_suppkey, sum(l_extendedprice * (1 - l_discount)) as revenue from lineitem where 1 != 1",
                            "Query": "select l_suppkey, sum(l_extendedprice * (1 - l_discount)) as revenue from lineitem where l_orderkey = :o_orderkey",
                            "Table": "lineitem",
                            "Values": [
                              ":o_orderkey"
                            ],
                            "Vindex": "lineitem_map"
                          },
                          {
                            "OperatorType": "Route",
                            "Variant": "SelectEqualUnique",
                            "Keyspace": {
                              "Name": "main",
                              "Sharded": true
                            },
                            "FieldQuery": "select s_nationkey from supplier where 1 != 1",
                            "Query": "select s_nationkey from supplier where s_suppkey = :l_suppkey and s_nationkey = :c_nationkey",
                            "Table": "supplier",
                            "Values": [
                              ":l_suppkey"
                            ],
                            "Vindex": "hash"
                          }
                        ]
                      }
                    ]
                  },
                  {
                    "OperatorType": "Join",
                    "Variant": "Join",
                    "JoinColumnIndexes": "-2,-3",
                    "JoinVars": {
                      "n_regionkey": 0
                    },
                    "Predicate": "n_regionkey = r_regionkey and n_nationkey = :s_nationkey",
                    "TableName": "nation_region",
                    "Inputs": [
                      {
                        "OperatorType": "Route",
                        "Variant": "SelectEqualUnique",
                        "Keyspace": {
                          "Name": "main",
                          "Sharded": true
                        },
                        "FieldQuery": "select n_regionkey, n_name, weight_string(n_name) from nation where 1 != 1",
                        "Query": "select n_regionkey, n_name, weight_string(n_name) from nation where n_nationkey = :s_nationkey",
                        "Table": "nation",
                        "Values": [
                          ":s_nationkey"
                        ],
                        "Vindex": "hash"
                      },
                      {
                        "OperatorType": "Route",
                        "Variant": "SelectEqualUnique",
                        "Keyspace": {
                          "Name": "main",
                          "Sharded": true
                        },
                        "FieldQuery": "select 1 from region where 1 != 1",
                        "Query": "select 1 from region where r_name = 'ASIA' and r_regionkey = :n_regionkey",
                        "Table": "region",
                        "Values": [
                          ":n_regionkey"
                        ],
                        "Vindex": "hash"
                      }
                    ]
                  }
                ]
              }
            ]
          }
        ]
      }
    ]
  }
}
=======
Gen4 plan same as above
>>>>>>> 517ef2a1

# TPC-H query 6
"select sum(l_extendedprice * l_discount) as revenue from lineitem where l_shipdate >= date('1994-01-01') and l_shipdate < date('1994-01-01') + interval '1' year and l_discount between 0.06 - 0.01 and 0.06 + 0.01 and l_quantity < 24"
{
  "QueryType": "SELECT",
  "Original": "select sum(l_extendedprice * l_discount) as revenue from lineitem where l_shipdate \u003e= date('1994-01-01') and l_shipdate \u003c date('1994-01-01') + interval '1' year and l_discount between 0.06 - 0.01 and 0.06 + 0.01 and l_quantity \u003c 24",
  "Instructions": {
    "OperatorType": "Aggregate",
    "Variant": "Ordered",
    "Aggregates": "sum(0)",
    "Inputs": [
      {
        "OperatorType": "Route",
        "Variant": "SelectScatter",
        "Keyspace": {
          "Name": "main",
          "Sharded": true
        },
        "FieldQuery": "select sum(l_extendedprice * l_discount) as revenue from lineitem where 1 != 1",
        "Query": "select sum(l_extendedprice * l_discount) as revenue from lineitem where l_shipdate \u003e= date('1994-01-01') and l_shipdate \u003c date('1994-01-01') + interval '1' year and l_discount between 0.06 - 0.01 and 0.06 + 0.01 and l_quantity \u003c 24",
        "Table": "lineitem"
      }
    ]
  }
}
{
  "QueryType": "SELECT",
  "Original": "select sum(l_extendedprice * l_discount) as revenue from lineitem where l_shipdate \u003e= date('1994-01-01') and l_shipdate \u003c date('1994-01-01') + interval '1' year and l_discount between 0.06 - 0.01 and 0.06 + 0.01 and l_quantity \u003c 24",
  "Instructions": {
    "OperatorType": "Aggregate",
    "Variant": "Ordered",
    "Aggregates": "sum(0) AS revenue",
    "Inputs": [
      {
        "OperatorType": "Route",
        "Variant": "SelectScatter",
        "Keyspace": {
          "Name": "main",
          "Sharded": true
        },
        "FieldQuery": "select sum(l_extendedprice * l_discount) as revenue from lineitem where 1 != 1",
        "Query": "select sum(l_extendedprice * l_discount) as revenue from lineitem where l_shipdate \u003e= date('1994-01-01') and l_shipdate \u003c date('1994-01-01') + interval '1' year and l_discount between 0.06 - 0.01 and 0.06 + 0.01 and l_quantity \u003c 24",
        "Table": "lineitem"
      }
    ]
  }
}

# TPC-H query 7
"select supp_nation, cust_nation, l_year, sum(volume) as revenue from (select n1.n_name as supp_nation, n2.n_name as cust_nation, extract(year from l_shipdate) as l_year, l_extendedprice * (1 - l_discount) as volume from supplier, lineitem, orders, customer, nation n1, nation n2 where s_suppkey = l_suppkey and o_orderkey = l_orderkey and c_custkey = o_custkey and s_nationkey = n1.n_nationkey and c_nationkey = n2.n_nationkey and ((n1.n_name = 'FRANCE' and n2.n_name = 'GERMANY') or (n1.n_name = 'GERMANY' and n2.n_name = 'FRANCE')) and l_shipdate between date('1995-01-01') and date('1996-12-31')) as shipping group by supp_nation, cust_nation, l_year order by supp_nation, cust_nation, l_year"
"unsupported: cross-shard query with aggregates"
Gen4 error: unsupported: group by on: *planbuilder.simpleProjection

# TPC-H query 8
"select o_year, sum(case when nation = 'BRAZIL' then volume else 0 end) / sum(volume) as mkt_share from ( select extract(year from o_orderdate) as o_year, l_extendedprice * (1 - l_discount) as volume, n2.n_name as nation from part, supplier, lineitem, orders, customer, nation n1, nation n2, region where p_partkey = l_partkey and s_suppkey = l_suppkey and l_orderkey = o_orderkey and o_custkey = c_custkey and c_nationkey = n1.n_nationkey and n1.n_regionkey = r_regionkey and r_name = 'AMERICA' and s_nationkey = n2.n_nationkey and o_orderdate between date '1995-01-01' and date('1996-12-31') and p_type = 'ECONOMY ANODIZED STEEL' ) as all_nations group by o_year order by o_year"
"syntax error at position 570 near '1995-01-01'"
Gen4 plan same as above

# TPC-H query 9
"select nation, o_year, sum(amount) as sum_profit from ( select n_name as nation, extract(year from o_orderdate) as o_year, l_extendedprice * (1 - l_discount) - ps_supplycost * l_quantity as amount from part, supplier, lineitem, partsupp, orders, nation where s_suppkey = l_suppkey and ps_suppkey = l_suppkey and ps_partkey = l_partkey and p_partkey = l_partkey and o_orderkey = l_orderkey and s_nationkey = n_nationkey and p_name like '%green%' ) as profit group by nation, o_year order by nation, o_year desc"
"unsupported: cross-shard query with aggregates"
Gen4 plan same as above

# TPC-H query 10
"select c_custkey, c_name, sum(l_extendedprice * (1 - l_discount)) as revenue, c_acctbal, n_name, c_address, c_phone, c_comment from customer, orders, lineitem, nation where c_custkey = o_custkey and l_orderkey = o_orderkey and o_orderdate >= date('1993-10-01') and o_orderdate < date('1993-10-01') + interval '3' month and l_returnflag = 'R' and c_nationkey = n_nationkey group by c_custkey, c_name, c_acctbal, c_phone, n_name, c_address, c_comment order by revenue desc limit 20"
"unsupported: cross-shard query with aggregates"
<<<<<<< HEAD
{
  "QueryType": "SELECT",
  "Original": "select c_custkey, c_name, sum(l_extendedprice * (1 - l_discount)) as revenue, c_acctbal, n_name, c_address, c_phone, c_comment from customer, orders, lineitem, nation where c_custkey = o_custkey and l_orderkey = o_orderkey and o_orderdate \u003e= date('1993-10-01') and o_orderdate \u003c date('1993-10-01') + interval '3' month and l_returnflag = 'R' and c_nationkey = n_nationkey group by c_custkey, c_name, c_acctbal, c_phone, n_name, c_address, c_comment order by revenue desc limit 20",
  "Instructions": {
    "OperatorType": "Limit",
    "Count": 20,
    "Inputs": [
      {
        "OperatorType": "Sort",
        "Variant": "Memory",
        "OrderBy": "2 DESC",
        "ResultColumns": 8,
        "Inputs": [
          {
            "OperatorType": "Aggregate",
            "Variant": "Ordered",
            "Aggregates": "sum(2) AS revenue",
            "GroupBy": "(0|8), (1|9), (3|10), (6|11), (4|12), (5|13), (7|14)",
            "Inputs": [
              {
                "OperatorType": "Sort",
                "Variant": "Memory",
                "OrderBy": "(0|8) ASC, (1|9) ASC, (3|10) ASC, (6|11) ASC, (4|12) ASC, (5|13) ASC, (7|14) ASC",
                "Inputs": [
                  {
                    "OperatorType": "Join",
                    "Variant": "Join",
                    "JoinColumnIndexes": "1,2,-2,3,4,5,6,7,8,9,10,11,12,13,14",
                    "JoinVars": {
                      "o_custkey": 0
                    },
                    "Predicate": "c_custkey = o_custkey",
                    "TableName": "orders_lineitem_customer_nation",
                    "Inputs": [
                      {
                        "OperatorType": "Join",
                        "Variant": "Join",
                        "JoinColumnIndexes": "-2,1",
                        "JoinVars": {
                          "o_orderkey": 0
                        },
                        "Predicate": "l_orderkey = o_orderkey",
                        "TableName": "orders_lineitem",
                        "Inputs": [
                          {
                            "OperatorType": "Route",
                            "Variant": "SelectScatter",
                            "Keyspace": {
                              "Name": "main",
                              "Sharded": true
                            },
                            "FieldQuery": "select o_orderkey, o_custkey from orders where 1 != 1",
                            "Query": "select o_orderkey, o_custkey from orders where o_orderdate \u003e= date('1993-10-01') and o_orderdate \u003c date('1993-10-01') + interval '3' month",
                            "Table": "orders"
                          },
                          {
                            "OperatorType": "Route",
                            "Variant": "SelectEqualUnique",
                            "Keyspace": {
                              "Name": "main",
                              "Sharded": true
                            },
                            "FieldQuery": "select sum(l_extendedprice * (1 - l_discount)) as revenue from lineitem where 1 != 1",
                            "Query": "select sum(l_extendedprice * (1 - l_discount)) as revenue from lineitem where l_returnflag = 'R' and l_orderkey = :o_orderkey",
                            "Table": "lineitem",
                            "Values": [
                              ":o_orderkey"
                            ],
                            "Vindex": "lineitem_map"
                          }
                        ]
                      },
                      {
                        "OperatorType": "Join",
                        "Variant": "Join",
                        "JoinColumnIndexes": "-2,-3,-4,1,-5,-6,-7,-8,-9,-10,-11,2,-12,-13",
                        "JoinVars": {
                          "c_nationkey": 0
                        },
                        "Predicate": "c_nationkey = n_nationkey and c_custkey = :o_custkey",
                        "TableName": "customer_nation",
                        "Inputs": [
                          {
                            "OperatorType": "Route",
                            "Variant": "SelectEqualUnique",
                            "Keyspace": {
                              "Name": "main",
                              "Sharded": true
                            },
                            "FieldQuery": "select c_nationkey, c_custkey, c_name, c_acctbal, c_address, c_phone, c_comment, weight_string(c_custkey), weight_string(c_name), weight_string(c_acctbal), weight_string(c_phone), weight_string(c_address), weight_string(c_comment) from customer where 1 != 1",
                            "Query": "select c_nationkey, c_custkey, c_name, c_acctbal, c_address, c_phone, c_comment, weight_string(c_custkey), weight_string(c_name), weight_string(c_acctbal), weight_string(c_phone), weight_string(c_address), weight_string(c_comment) from customer where c_custkey = :o_custkey",
                            "Table": "customer",
                            "Values": [
                              ":o_custkey"
                            ],
                            "Vindex": "hash"
                          },
                          {
                            "OperatorType": "Route",
                            "Variant": "SelectEqualUnique",
                            "Keyspace": {
                              "Name": "main",
                              "Sharded": true
                            },
                            "FieldQuery": "select n_name, weight_string(n_name) from nation where 1 != 1",
                            "Query": "select n_name, weight_string(n_name) from nation where n_nationkey = :c_nationkey",
                            "Table": "nation",
                            "Values": [
                              ":c_nationkey"
                            ],
                            "Vindex": "hash"
                          }
                        ]
                      }
                    ]
                  }
                ]
              }
            ]
          }
        ]
      }
    ]
  }
}
=======
Gen4 plan same as above
>>>>>>> 517ef2a1

# TPC-H query 11
"select ps_partkey, sum(ps_supplycost * ps_availqty) as value from partsupp, supplier, nation where ps_suppkey = s_suppkey and s_nationkey = n_nationkey and n_name = 'GERMANY' group by ps_partkey  having sum(ps_supplycost * ps_availqty) > ( select sum(ps_supplycost * ps_availqty) * 0.00001000000 from partsupp, supplier, nation where ps_suppkey = s_suppkey and s_nationkey = n_nationkey and n_name = 'GERMANY' ) order by value desc"
"unsupported: cross-shard query with aggregates"
Gen4 error: unsupported: in scatter query: complex aggregate expression

# TPC-H query 12
"select l_shipmode, sum(case when o_orderpriority = '1-URGENT' or o_orderpriority = '2-HIGH' then 1 else 0 end) as high_line_count, sum(case when o_orderpriority <> '1-URGENT' and o_orderpriority <> '2-HIGH' then 1 else 0 end) as low_line_count from orders, lineitem where o_orderkey = l_orderkey and l_shipmode in ('MAIL', 'SHIP') and l_commitdate < l_receiptdate and l_shipdate < l_commitdate and l_receiptdate >= date('1994-01-01') and l_receiptdate < date('1994-01-01') + interval '1' year group by l_shipmode order by l_shipmode"
"unsupported: cross-shard query with aggregates"
<<<<<<< HEAD
{
  "QueryType": "SELECT",
  "Original": "select l_shipmode, sum(case when o_orderpriority = '1-URGENT' or o_orderpriority = '2-HIGH' then 1 else 0 end) as high_line_count, sum(case when o_orderpriority \u003c\u003e '1-URGENT' and o_orderpriority \u003c\u003e '2-HIGH' then 1 else 0 end) as low_line_count from orders, lineitem where o_orderkey = l_orderkey and l_shipmode in ('MAIL', 'SHIP') and l_commitdate \u003c l_receiptdate and l_shipdate \u003c l_commitdate and l_receiptdate \u003e= date('1994-01-01') and l_receiptdate \u003c date('1994-01-01') + interval '1' year group by l_shipmode order by l_shipmode",
  "Instructions": {
    "OperatorType": "Aggregate",
    "Variant": "Ordered",
    "Aggregates": "sum(1) AS high_line_count, sum(2) AS low_line_count",
    "GroupBy": "(0|3)",
    "ResultColumns": 3,
    "Inputs": [
      {
        "OperatorType": "Sort",
        "Variant": "Memory",
        "OrderBy": "(0|3) ASC",
        "Inputs": [
          {
            "OperatorType": "Join",
            "Variant": "Join",
            "JoinColumnIndexes": "1,-2,-3,2",
            "JoinVars": {
              "o_orderkey": 0
            },
            "Predicate": "o_orderkey = l_orderkey",
            "TableName": "orders_lineitem",
            "Inputs": [
              {
                "OperatorType": "Route",
                "Variant": "SelectScatter",
                "Keyspace": {
                  "Name": "main",
                  "Sharded": true
                },
                "FieldQuery": "select o_orderkey, sum(case when o_orderpriority = '1-URGENT' or o_orderpriority = '2-HIGH' then 1 else 0 end) as high_line_count, sum(case when o_orderpriority != '1-URGENT' and o_orderpriority != '2-HIGH' then 1 else 0 end) as low_line_count from orders where 1 != 1",
                "Query": "select o_orderkey, sum(case when o_orderpriority = '1-URGENT' or o_orderpriority = '2-HIGH' then 1 else 0 end) as high_line_count, sum(case when o_orderpriority != '1-URGENT' and o_orderpriority != '2-HIGH' then 1 else 0 end) as low_line_count from orders",
                "Table": "orders"
              },
              {
                "OperatorType": "Route",
                "Variant": "SelectEqualUnique",
                "Keyspace": {
                  "Name": "main",
                  "Sharded": true
                },
                "FieldQuery": "select l_shipmode, weight_string(l_shipmode) from lineitem where 1 != 1",
                "Query": "select l_shipmode, weight_string(l_shipmode) from lineitem where l_shipmode in ('MAIL', 'SHIP') and l_commitdate \u003c l_receiptdate and l_shipdate \u003c l_commitdate and l_receiptdate \u003e= date('1994-01-01') and l_receiptdate \u003c date('1994-01-01') + interval '1' year and l_orderkey = :o_orderkey",
                "Table": "lineitem",
                "Values": [
                  ":o_orderkey"
                ],
                "Vindex": "lineitem_map"
              }
            ]
          }
        ]
      }
    ]
  }
}
=======
Gen4 plan same as above
>>>>>>> 517ef2a1

# TPC-H query 13
"select c_count, count(*) as custdist from ( select c_custkey, count(o_orderkey) from customer left outer join orders on c_custkey = o_custkey and o_comment not like '%special%requests%' group by c_custkey ) as c_orders(c_custkey, c_count) group by c_count order by custdist desc, c_count desc"
"unsupported: column aliases in derived table"
Gen4 error: unsupported: cross-shard query with aggregates

# TPC-H query 14
"select 100.00 * sum(case when p_type like 'PROMO%' then l_extendedprice * (1 - l_discount) else 0 end) /  sum(l_extendedprice * (1 - l_discount)) as promo_revenue from lineitem, part where l_partkey = p_partkey and l_shipdate >= date('1995-09-01') and l_shipdate < date('1995-09-01') + interval '1' month"
"unsupported: cross-shard query with aggregates"
Gen4 error: unsupported: in scatter query: complex aggregate expression

# TPC-H query 15 view
#"with revenue0(supplier_no, total_revenue) as (select l_suppkey, sum(l_extendedprice * (1 - l_discount))  from lineitem where l_shipdate >= date('1996-01-01') and l_shipdate < date('1996-01-01') + interval '3' month group by l_suppkey )"
#"syntax error at position 236"
#Gen4 plan same as above
# TPC-H query 15
"select s_suppkey, s_name, s_address, s_phone, total_revenue from supplier, revenue0 where s_suppkey = supplier_no and total_revenue = ( select max(total_revenue) from revenue0 ) order by s_suppkey"
{
  "QueryType": "SELECT",
  "Original": "select s_suppkey, s_name, s_address, s_phone, total_revenue from supplier, revenue0 where s_suppkey = supplier_no and total_revenue = ( select max(total_revenue) from revenue0 ) order by s_suppkey",
  "Instructions": {
    "OperatorType": "Subquery",
    "Variant": "PulloutValue",
    "PulloutVars": [
      "__sq_has_values1",
      "__sq1"
    ],
    "Inputs": [
      {
        "OperatorType": "Aggregate",
        "Variant": "Ordered",
        "Aggregates": "max(0)",
        "Inputs": [
          {
            "OperatorType": "Route",
            "Variant": "SelectScatter",
            "Keyspace": {
              "Name": "main",
              "Sharded": true
            },
            "FieldQuery": "select max(total_revenue) from revenue0 where 1 != 1",
            "Query": "select max(total_revenue) from revenue0",
            "Table": "revenue0"
          }
        ]
      },
      {
        "OperatorType": "Join",
        "Variant": "Join",
        "JoinColumnIndexes": "-1,-2,-3,-4,1",
        "JoinVars": {
          "s_suppkey": 0
        },
        "TableName": "supplier_revenue0",
        "Inputs": [
          {
            "OperatorType": "Route",
            "Variant": "SelectScatter",
            "Keyspace": {
              "Name": "main",
              "Sharded": true
            },
            "FieldQuery": "select s_suppkey, s_name, s_address, s_phone, weight_string(s_suppkey) from supplier where 1 != 1",
            "OrderBy": "(0|4) ASC",
            "Query": "select s_suppkey, s_name, s_address, s_phone, weight_string(s_suppkey) from supplier order by s_suppkey asc",
            "ResultColumns": 4,
            "Table": "supplier"
          },
          {
            "OperatorType": "Route",
            "Variant": "SelectEqualUnique",
            "Keyspace": {
              "Name": "main",
              "Sharded": true
            },
            "FieldQuery": "select total_revenue from revenue0 where 1 != 1",
            "Query": "select total_revenue from revenue0 where supplier_no = :s_suppkey and total_revenue = :__sq1",
            "Table": "revenue0",
            "Values": [
              ":s_suppkey"
            ],
            "Vindex": "hash"
          }
        ]
      }
    ]
  }
}
{
  "QueryType": "SELECT",
  "Original": "select s_suppkey, s_name, s_address, s_phone, total_revenue from supplier, revenue0 where s_suppkey = supplier_no and total_revenue = ( select max(total_revenue) from revenue0 ) order by s_suppkey",
  "Instructions": {
    "OperatorType": "Subquery",
    "Variant": "PulloutValue",
    "PulloutVars": [
      "__sq_has_values1",
      "__sq1"
    ],
    "Inputs": [
      {
        "OperatorType": "Aggregate",
        "Variant": "Ordered",
        "Aggregates": "max(0) AS max(total_revenue)",
        "Inputs": [
          {
            "OperatorType": "Route",
            "Variant": "SelectScatter",
            "Keyspace": {
              "Name": "main",
              "Sharded": true
            },
            "FieldQuery": "select max(total_revenue) from revenue0 where 1 != 1",
            "Query": "select max(total_revenue) from revenue0",
            "Table": "revenue0"
          }
        ]
      },
      {
        "OperatorType": "Route",
        "Variant": "SelectScatter",
        "Keyspace": {
          "Name": "main",
          "Sharded": true
        },
        "FieldQuery": "select s_suppkey, s_name, s_address, s_phone, total_revenue, weight_string(s_suppkey) from supplier, revenue0 where 1 != 1",
        "OrderBy": "(0|5) ASC",
        "Query": "select s_suppkey, s_name, s_address, s_phone, total_revenue, weight_string(s_suppkey) from supplier, revenue0 where total_revenue = :__sq1 and s_suppkey = supplier_no order by s_suppkey asc",
        "ResultColumns": 5,
        "Table": "revenue0, supplier"
      }
    ]
  }
}

# TPC-H query 16
"select p_brand, p_type, p_size, count(distinct ps_suppkey) as supplier_cnt from partsupp, part where p_partkey = ps_partkey and p_brand <> 'Brand#45' and p_type not like 'MEDIUM POLISHED%' and p_size in (49, 14, 23, 45, 19, 3, 36, 9) and ps_suppkey not in ( select s_suppkey from supplier where s_comment like '%Customer%Complaints%' ) group by p_brand, p_type, p_size order by supplier_cnt desc, p_brand, p_type, p_size"
"unsupported: cross-shard query with aggregates"
{
  "QueryType": "SELECT",
  "Original": "select p_brand, p_type, p_size, count(distinct ps_suppkey) as supplier_cnt from partsupp, part where p_partkey = ps_partkey and p_brand \u003c\u003e 'Brand#45' and p_type not like 'MEDIUM POLISHED%' and p_size in (49, 14, 23, 45, 19, 3, 36, 9) and ps_suppkey not in ( select s_suppkey from supplier where s_comment like '%Customer%Complaints%' ) group by p_brand, p_type, p_size order by supplier_cnt desc, p_brand, p_type, p_size",
  "Instructions": {
    "OperatorType": "Sort",
    "Variant": "Memory",
    "OrderBy": "3 DESC, (0|4) ASC, (1|5) ASC, (2|6) ASC",
    "ResultColumns": 4,
    "Inputs": [
      {
        "OperatorType": "Aggregate",
        "Variant": "Ordered",
        "Aggregates": "count_distinct(3|7) AS supplier_cnt",
        "GroupBy": "(0|4), (1|5), (2|6)",
        "Inputs": [
          {
            "OperatorType": "Subquery",
            "Variant": "PulloutNotIn",
            "PulloutVars": [
              "__sq_has_values1",
              "__sq1"
            ],
            "Inputs": [
              {
                "OperatorType": "Route",
                "Variant": "SelectScatter",
                "Keyspace": {
                  "Name": "main",
                  "Sharded": true
                },
                "FieldQuery": "select s_suppkey from supplier where 1 != 1",
                "Query": "select s_suppkey from supplier where s_comment like '%Customer%Complaints%'",
                "Table": "supplier"
              },
              {
                "OperatorType": "Sort",
                "Variant": "Memory",
                "OrderBy": "(0|4) ASC, (1|5) ASC, (2|6) ASC, (3|7) ASC",
                "Inputs": [
                  {
                    "OperatorType": "Join",
                    "Variant": "Join",
                    "JoinColumnIndexes": "1,2,3,-2,4,5,6,-3",
                    "JoinVars": {
                      "ps_partkey": 0
                    },
                    "Predicate": "p_partkey = ps_partkey",
                    "TableName": "partsupp_part",
                    "Inputs": [
                      {
                        "OperatorType": "Route",
                        "Variant": "SelectScatter",
                        "Keyspace": {
                          "Name": "main",
                          "Sharded": true
                        },
                        "FieldQuery": "select ps_partkey, ps_suppkey, weight_string(ps_suppkey) from partsupp where 1 != 1",
                        "Query": "select ps_partkey, ps_suppkey, weight_string(ps_suppkey) from partsupp where :__sq_has_values1 = 0 or ps_suppkey not in ::__sq1",
                        "Table": "partsupp"
                      },
                      {
                        "OperatorType": "Route",
                        "Variant": "SelectEqualUnique",
                        "Keyspace": {
                          "Name": "main",
                          "Sharded": true
                        },
                        "FieldQuery": "select p_brand, p_type, p_size, weight_string(p_brand), weight_string(p_type), weight_string(p_size) from part where 1 != 1",
                        "Query": "select p_brand, p_type, p_size, weight_string(p_brand), weight_string(p_type), weight_string(p_size) from part where p_brand != 'Brand#45' and p_type not like 'MEDIUM POLISHED%' and p_size in (49, 14, 23, 45, 19, 3, 36, 9) and p_partkey = :ps_partkey",
                        "Table": "part",
                        "Values": [
                          ":ps_partkey"
                        ],
                        "Vindex": "hash"
                      }
                    ]
                  }
                ]
              }
            ]
          }
        ]
      }
    ]
  }
}

# TPC-H query 17
"select sum(l_extendedprice) / 7.0 as avg_yearly from lineitem, part where p_partkey = l_partkey and p_brand = 'Brand#23' and p_container = 'MED BOX' and l_quantity < ( select 0.2 * avg(l_quantity) from lineitem where l_partkey = p_partkey )"
"symbol p_partkey not found in table or subquery"
Gen4 error: unsupported: cross-shard correlated subquery

# TPC-H query 18
"select c_name, c_custkey, o_orderkey, o_orderdate, o_totalprice, sum(l_quantity) from customer, orders, lineitem where o_orderkey in ( select l_orderkey from lineitem group by l_orderkey having sum(l_quantity) > 300 ) and c_custkey = o_custkey and o_orderkey = l_orderkey group by c_name, c_custkey, o_orderkey, o_orderdate, o_totalprice order by o_totalprice desc, o_orderdate limit 100"
"unsupported: cross-shard query with aggregates"
{
  "QueryType": "SELECT",
  "Original": "select c_name, c_custkey, o_orderkey, o_orderdate, o_totalprice, sum(l_quantity) from customer, orders, lineitem where o_orderkey in ( select l_orderkey from lineitem group by l_orderkey having sum(l_quantity) \u003e 300 ) and c_custkey = o_custkey and o_orderkey = l_orderkey group by c_name, c_custkey, o_orderkey, o_orderdate, o_totalprice order by o_totalprice desc, o_orderdate limit 100",
  "Instructions": {
    "OperatorType": "Limit",
    "Count": 100,
    "Inputs": [
      {
        "OperatorType": "Subquery",
        "Variant": "PulloutIn",
        "PulloutVars": [
          "__sq_has_values1",
          "__sq1"
        ],
        "Inputs": [
          {
            "OperatorType": "Route",
            "Variant": "SelectScatter",
            "Keyspace": {
              "Name": "main",
              "Sharded": true
            },
            "FieldQuery": "select l_orderkey from lineitem where 1 != 1 group by l_orderkey",
            "Query": "select l_orderkey from lineitem group by l_orderkey having sum(l_quantity) \u003e 300",
            "Table": "lineitem"
          },
          {
            "OperatorType": "Join",
            "Variant": "Join",
            "JoinColumnIndexes": "-2,-3,-1,-4,-5,1,-6,-7,-8,-9,-10",
            "JoinVars": {
              "o_orderkey": 0
            },
            "Predicate": "o_orderkey = l_orderkey",
            "TableName": "orders_customer_lineitem",
            "Inputs": [
              {
                "OperatorType": "Join",
                "Variant": "Join",
                "JoinColumnIndexes": "-2,1,2,-3,-4,3,4,-5,-6,-7",
                "JoinVars": {
                  "o_custkey": 0
                },
                "Predicate": "c_custkey = o_custkey",
                "TableName": "orders_customer",
                "Inputs": [
                  {
                    "OperatorType": "Route",
                    "Variant": "SelectIN",
                    "Keyspace": {
                      "Name": "main",
                      "Sharded": true
                    },
                    "FieldQuery": "select o_custkey, o_orderkey, o_orderdate, o_totalprice, weight_string(o_orderkey), weight_string(o_orderdate), weight_string(o_totalprice) from orders where 1 != 1",
                    "OrderBy": "(3|6) DESC, (2|5) ASC",
                    "Query": "select o_custkey, o_orderkey, o_orderdate, o_totalprice, weight_string(o_orderkey), weight_string(o_orderdate), weight_string(o_totalprice) from orders where :__sq_has_values1 = 1 and o_orderkey in ::__vals order by o_totalprice desc, o_orderdate asc",
                    "Table": "orders",
                    "Values": [
                      "::__sq1"
                    ],
                    "Vindex": "hash"
                  },
                  {
                    "OperatorType": "Route",
                    "Variant": "SelectEqualUnique",
                    "Keyspace": {
                      "Name": "main",
                      "Sharded": true
                    },
                    "FieldQuery": "select c_name, c_custkey, weight_string(c_name), weight_string(c_custkey) from customer where 1 != 1",
                    "Query": "select c_name, c_custkey, weight_string(c_name), weight_string(c_custkey) from customer where c_custkey = :o_custkey",
                    "Table": "customer",
                    "Values": [
                      ":o_custkey"
                    ],
                    "Vindex": "hash"
                  }
                ]
              },
              {
                "OperatorType": "Route",
                "Variant": "SelectEqualUnique",
                "Keyspace": {
                  "Name": "main",
                  "Sharded": true
                },
                "FieldQuery": "select sum(l_quantity) from lineitem where 1 != 1",
                "Query": "select sum(l_quantity) from lineitem where l_orderkey = :o_orderkey",
                "Table": "lineitem",
                "Values": [
                  ":o_orderkey"
                ],
                "Vindex": "lineitem_map"
              }
            ]
          }
        ]
      }
    ]
  }
}

# TPC-H query 19
"select sum(l_extendedprice* (1 - l_discount)) as revenue from lineitem, part where ( p_partkey = l_partkey and p_brand = 'Brand#12' and p_container in ('SM CASE', 'SM BOX', 'SM PACK', 'SM PKG') and l_quantity >= 1 and l_quantity <= 1 + 10 and p_size between 1 and 5 and l_shipmode in ('AIR', 'AIR REG') and l_shipinstruct = 'DELIVER IN PERSON' ) or ( p_partkey = l_partkey and p_brand = 'Brand#23' and p_container in ('MED BAG', 'MED BOX', 'MED PKG', 'MED PACK') and l_quantity >= 10 and l_quantity <= 10 + 10 and p_size between 1 and 10 and l_shipmode in ('AIR', 'AIR REG') and l_shipinstruct = 'DELIVER IN PERSON' ) or ( p_partkey = l_partkey and p_brand = 'Brand#34' and p_container in ('LG CASE', 'LG BOX', 'LG PACK', 'LG PKG') and l_quantity >= 20 and l_quantity <= 20 + 10 and p_size between 1 and 15 and l_shipmode in ('AIR', 'AIR REG') and l_shipinstruct = 'DELIVER IN PERSON' )"
"unsupported: cross-shard query with aggregates"
{
  "QueryType": "SELECT",
  "Original": "select sum(l_extendedprice* (1 - l_discount)) as revenue from lineitem, part where ( p_partkey = l_partkey and p_brand = 'Brand#12' and p_container in ('SM CASE', 'SM BOX', 'SM PACK', 'SM PKG') and l_quantity \u003e= 1 and l_quantity \u003c= 1 + 10 and p_size between 1 and 5 and l_shipmode in ('AIR', 'AIR REG') and l_shipinstruct = 'DELIVER IN PERSON' ) or ( p_partkey = l_partkey and p_brand = 'Brand#23' and p_container in ('MED BAG', 'MED BOX', 'MED PKG', 'MED PACK') and l_quantity \u003e= 10 and l_quantity \u003c= 10 + 10 and p_size between 1 and 10 and l_shipmode in ('AIR', 'AIR REG') and l_shipinstruct = 'DELIVER IN PERSON' ) or ( p_partkey = l_partkey and p_brand = 'Brand#34' and p_container in ('LG CASE', 'LG BOX', 'LG PACK', 'LG PKG') and l_quantity \u003e= 20 and l_quantity \u003c= 20 + 10 and p_size between 1 and 15 and l_shipmode in ('AIR', 'AIR REG') and l_shipinstruct = 'DELIVER IN PERSON' )",
  "Instructions": {
    "OperatorType": "Aggregate",
    "Variant": "Ordered",
    "Aggregates": "sum(0) AS revenue",
    "Inputs": [
      {
        "OperatorType": "Join",
        "Variant": "Join",
        "JoinColumnIndexes": "-5",
        "JoinVars": {
          "l_partkey": 10,
          "l_quantity": 12,
          "l_shipinstruct": 14,
          "l_shipmode": 13
        },
        "Predicate": "p_partkey = l_partkey and p_brand = 'Brand#12' and p_container in ('SM CASE', 'SM BOX', 'SM PACK', 'SM PKG') and l_quantity \u003e= 1 and l_quantity \u003c= 1 + 10 and p_size between 1 and 5 and l_shipmode in ('AIR', 'AIR REG') and l_shipinstruct = 'DELIVER IN PERSON' or p_partkey = l_partkey and p_brand = 'Brand#23' and p_container in ('MED BAG', 'MED BOX', 'MED PKG', 'MED PACK') and l_quantity \u003e= 10 and l_quantity \u003c= 10 + 10 and p_size between 1 and 10 and l_shipmode in ('AIR', 'AIR REG') and l_shipinstruct = 'DELIVER IN PERSON' or p_partkey = l_partkey and p_brand = 'Brand#34' and p_container in ('LG CASE', 'LG BOX', 'LG PACK', 'LG PKG') and l_quantity \u003e= 20 and l_quantity \u003c= 20 + 10 and p_size between 1 and 15 and l_shipmode in ('AIR', 'AIR REG') and l_shipinstruct = 'DELIVER IN PERSON'",
        "TableName": "lineitem_part",
        "Inputs": [
          {
            "OperatorType": "Route",
            "Variant": "SelectScatter",
            "Keyspace": {
              "Name": "main",
              "Sharded": true
            },
            "FieldQuery": "select l_partkey, l_quantity, l_shipmode, l_shipinstruct, sum(l_extendedprice * (1 - l_discount)) as revenue from lineitem where 1 != 1",
            "Query": "select l_partkey, l_quantity, l_shipmode, l_shipinstruct, sum(l_extendedprice * (1 - l_discount)) as revenue from lineitem",
            "Table": "lineitem"
          },
          {
            "OperatorType": "Route",
            "Variant": "SelectScatter",
            "Keyspace": {
              "Name": "main",
              "Sharded": true
            },
            "FieldQuery": "select 1 from part where 1 != 1",
            "Query": "select 1 from part where p_partkey = :l_partkey and p_brand = 'Brand#12' and p_container in ('SM CASE', 'SM BOX', 'SM PACK', 'SM PKG') and :l_quantity \u003e= 1 and :l_quantity \u003c= 1 + 10 and p_size between 1 and 5 and :l_shipmode in ('AIR', 'AIR REG') and :l_shipinstruct = 'DELIVER IN PERSON' or p_partkey = :l_partkey and p_brand = 'Brand#23' and p_container in ('MED BAG', 'MED BOX', 'MED PKG', 'MED PACK') and :l_quantity \u003e= 10 and :l_quantity \u003c= 10 + 10 and p_size between 1 and 10 and :l_shipmode in ('AIR', 'AIR REG') and :l_shipinstruct = 'DELIVER IN PERSON' or p_partkey = :l_partkey and p_brand = 'Brand#34' and p_container in ('LG CASE', 'LG BOX', 'LG PACK', 'LG PKG') and :l_quantity \u003e= 20 and :l_quantity \u003c= 20 + 10 and p_size between 1 and 15 and :l_shipmode in ('AIR', 'AIR REG') and :l_shipinstruct = 'DELIVER IN PERSON'",
            "Table": "part"
          }
        ]
      }
    ]
  }
}

# TPC-H query 20
"select s_name, s_address from supplier, nation where s_suppkey in ( select ps_suppkey from partsupp where ps_partkey in ( select p_partkey from part where p_name like 'forest%' ) and ps_availqty > ( select 0.5 * sum(l_quantity) from lineitem where l_partkey = ps_partkey and l_suppkey = ps_suppkey and l_shipdate >= date('1994-01-01') and l_shipdate < date('1994-01-01') + interval '1' year ) ) and s_nationkey = n_nationkey and n_name = 'CANADA' order by s_name"
"symbol ps_partkey not found in table or subquery"
Gen4 error: unsupported: cross-shard correlated subquery

# TPC-H query 21
"select s_name, count(*) as numwait from supplier, lineitem l1, orders, nation where s_suppkey = l1.l_suppkey and o_orderkey = l1.l_orderkey and o_orderstatus = 'F' and l1.l_receiptdate > l1.l_commitdate and exists ( select * from lineitem l2 where l2.l_orderkey = l1.l_orderkey and l2.l_suppkey <> l1.l_suppkey ) and not exists ( select * from lineitem l3 where l3.l_orderkey = l1.l_orderkey and l3.l_suppkey <> l1.l_suppkey and l3.l_receiptdate > l3.l_commitdate ) and s_nationkey = n_nationkey and n_name = 'SAUDI ARABIA' group by s_name order by numwait desc, s_name limit 100"
"unsupported: cross-shard query with aggregates"
Gen4 plan same as above

# TPC-H query 22
"select cntrycode, count(*) as numcust, sum(c_acctbal) as totacctbal from ( select substring(c_phone from 1 for 2) as cntrycode, c_acctbal from customer where substring(c_phone from 1 for 2) in ('13', '31', '23', '29', '30', '18', '17') and c_acctbal > ( select avg(c_acctbal) from customer where c_acctbal > 0.00 and substring(c_phone from 1 for 2) in ('13', '31', '23', '29', '30', '18', '17') ) and not exists ( select * from orders where o_custkey = c_custkey ) ) as custsale group by cntrycode order by cntrycode"
"symbol c_custkey not found in table or subquery"
Gen4 error: exists sub-queries are only supported with AND clause<|MERGE_RESOLUTION|>--- conflicted
+++ resolved
@@ -11,108 +11,7 @@
 # TPC-H query 3
 "select l_orderkey, sum(l_extendedprice * (1 - l_discount)) as revenue, o_orderdate, o_shippriority from customer, orders, lineitem where c_mktsegment = 'BUILDING' and c_custkey = o_custkey and l_orderkey = o_orderkey and o_orderdate < date('1995-03-15') and l_shipdate > date('1995-03-15') group by l_orderkey, o_orderdate, o_shippriority order by revenue desc, o_orderdate limit 10"
 "unsupported: cross-shard query with aggregates"
-<<<<<<< HEAD
-{
-  "QueryType": "SELECT",
-  "Original": "select l_orderkey, sum(l_extendedprice * (1 - l_discount)) as revenue, o_orderdate, o_shippriority from customer, orders, lineitem where c_mktsegment = 'BUILDING' and c_custkey = o_custkey and l_orderkey = o_orderkey and o_orderdate \u003c date('1995-03-15') and l_shipdate \u003e date('1995-03-15') group by l_orderkey, o_orderdate, o_shippriority order by revenue desc, o_orderdate limit 10",
-  "Instructions": {
-    "OperatorType": "Limit",
-    "Count": 10,
-    "Inputs": [
-      {
-        "OperatorType": "Sort",
-        "Variant": "Memory",
-        "OrderBy": "1 DESC, (2|5) ASC",
-        "ResultColumns": 4,
-        "Inputs": [
-          {
-            "OperatorType": "Aggregate",
-            "Variant": "Ordered",
-            "Aggregates": "sum(1) AS revenue",
-            "GroupBy": "(0|4), (2|5), (3|6)",
-            "Inputs": [
-              {
-                "OperatorType": "Sort",
-                "Variant": "Memory",
-                "OrderBy": "(0|4) ASC, (2|5) ASC, (3|6) ASC",
-                "Inputs": [
-                  {
-                    "OperatorType": "Join",
-                    "Variant": "Join",
-                    "JoinColumnIndexes": "-1,-2,1,2,-3,3,4",
-                    "JoinVars": {
-                      "l_orderkey": 0
-                    },
-                    "Predicate": "l_orderkey = o_orderkey",
-                    "TableName": "lineitem_orders_customer",
-                    "Inputs": [
-                      {
-                        "OperatorType": "Route",
-                        "Variant": "SelectScatter",
-                        "Keyspace": {
-                          "Name": "main",
-                          "Sharded": true
-                        },
-                        "FieldQuery": "select l_orderkey, sum(l_extendedprice * (1 - l_discount)) as revenue, weight_string(l_orderkey) from lineitem where 1 != 1",
-                        "Query": "select l_orderkey, sum(l_extendedprice * (1 - l_discount)) as revenue, weight_string(l_orderkey) from lineitem where l_shipdate \u003e date('1995-03-15')",
-                        "Table": "lineitem"
-                      },
-                      {
-                        "OperatorType": "Join",
-                        "Variant": "Join",
-                        "JoinColumnIndexes": "-2,-3,-4,-5",
-                        "JoinVars": {
-                          "o_custkey": 0
-                        },
-                        "Predicate": "c_custkey = o_custkey and o_orderkey = :l_orderkey",
-                        "TableName": "orders_customer",
-                        "Inputs": [
-                          {
-                            "OperatorType": "Route",
-                            "Variant": "SelectEqualUnique",
-                            "Keyspace": {
-                              "Name": "main",
-                              "Sharded": true
-                            },
-                            "FieldQuery": "select o_custkey, o_orderdate, o_shippriority, weight_string(o_orderdate), weight_string(o_shippriority) from orders where 1 != 1",
-                            "Query": "select o_custkey, o_orderdate, o_shippriority, weight_string(o_orderdate), weight_string(o_shippriority) from orders where o_orderdate \u003c date('1995-03-15') and o_orderkey = :l_orderkey",
-                            "Table": "orders",
-                            "Values": [
-                              ":l_orderkey"
-                            ],
-                            "Vindex": "hash"
-                          },
-                          {
-                            "OperatorType": "Route",
-                            "Variant": "SelectEqualUnique",
-                            "Keyspace": {
-                              "Name": "main",
-                              "Sharded": true
-                            },
-                            "FieldQuery": "select 1 from customer where 1 != 1",
-                            "Query": "select 1 from customer where c_mktsegment = 'BUILDING' and c_custkey = :o_custkey",
-                            "Table": "customer",
-                            "Values": [
-                              ":o_custkey"
-                            ],
-                            "Vindex": "hash"
-                          }
-                        ]
-                      }
-                    ]
-                  }
-                ]
-              }
-            ]
-          }
-        ]
-      }
-    ]
-  }
-}
-=======
-Gen4 plan same as above
->>>>>>> 517ef2a1
+Gen4 plan same as above
 
 # TPC-H query 4
 "select o_orderpriority, count(*) as order_count from orders where o_orderdate >= date('1993-07-01') and o_orderdate < date('1993-07-01') + interval '3' month and exists ( select * from lineitem where l_orderkey = o_orderkey and l_commitdate < l_receiptdate ) group by o_orderpriority order by o_orderpriority"
@@ -122,184 +21,7 @@
 # TPC-H query 5 - Gen4 produces plan but the plan output is flaky
 "select n_name, sum(l_extendedprice * (1 - l_discount)) as revenue from customer, orders, lineitem, supplier, nation, region where c_custkey = o_custkey and l_orderkey = o_orderkey and l_suppkey = s_suppkey and c_nationkey = s_nationkey and s_nationkey = n_nationkey and n_regionkey = r_regionkey and r_name = 'ASIA' and o_orderdate >= date('1994-01-01') and o_orderdate < date('1994-01-01') + interval '1' year group by n_name order by revenue desc"
 "unsupported: cross-shard query with aggregates"
-<<<<<<< HEAD
-{
-  "QueryType": "SELECT",
-  "Original": "select n_name, sum(l_extendedprice * (1 - l_discount)) as revenue from customer, orders, lineitem, supplier, nation, region where c_custkey = o_custkey and l_orderkey = o_orderkey and l_suppkey = s_suppkey and c_nationkey = s_nationkey and s_nationkey = n_nationkey and n_regionkey = r_regionkey and r_name = 'ASIA' and o_orderdate \u003e= date('1994-01-01') and o_orderdate \u003c date('1994-01-01') + interval '1' year group by n_name order by revenue desc",
-  "Instructions": {
-    "OperatorType": "Sort",
-    "Variant": "Memory",
-    "OrderBy": "1 DESC",
-    "ResultColumns": 2,
-    "Inputs": [
-      {
-        "OperatorType": "Aggregate",
-        "Variant": "Ordered",
-        "Aggregates": "sum(1) AS revenue",
-        "GroupBy": "(0|2)",
-        "Inputs": [
-          {
-            "OperatorType": "Sort",
-            "Variant": "Memory",
-            "OrderBy": "(0|2) ASC",
-            "Inputs": [
-              {
-                "OperatorType": "Join",
-                "Variant": "Join",
-                "JoinColumnIndexes": "1,-2,2",
-                "JoinVars": {
-                  "s_nationkey": 0
-                },
-                "Predicate": "s_nationkey = n_nationkey",
-                "TableName": "orders_customer_lineitem_supplier_nation_region",
-                "Inputs": [
-                  {
-                    "OperatorType": "Join",
-                    "Variant": "Join",
-                    "JoinColumnIndexes": "1,2",
-                    "JoinVars": {
-                      "c_nationkey": 1,
-                      "o_orderkey": 0
-                    },
-                    "Predicate": "l_orderkey = o_orderkey and c_nationkey = s_nationkey",
-                    "TableName": "orders_customer_lineitem_supplier",
-                    "Inputs": [
-                      {
-                        "OperatorType": "Join",
-                        "Variant": "Join",
-                        "JoinColumnIndexes": "-2,1",
-                        "JoinVars": {
-                          "o_custkey": 0
-                        },
-                        "Predicate": "c_custkey = o_custkey",
-                        "TableName": "orders_customer",
-                        "Inputs": [
-                          {
-                            "OperatorType": "Route",
-                            "Variant": "SelectScatter",
-                            "Keyspace": {
-                              "Name": "main",
-                              "Sharded": true
-                            },
-                            "FieldQuery": "select o_custkey, o_orderkey from orders where 1 != 1",
-                            "Query": "select o_custkey, o_orderkey from orders where o_orderdate \u003e= date('1994-01-01') and o_orderdate \u003c date('1994-01-01') + interval '1' year",
-                            "Table": "orders"
-                          },
-                          {
-                            "OperatorType": "Route",
-                            "Variant": "SelectEqualUnique",
-                            "Keyspace": {
-                              "Name": "main",
-                              "Sharded": true
-                            },
-                            "FieldQuery": "select c_nationkey from customer where 1 != 1",
-                            "Query": "select c_nationkey from customer where c_custkey = :o_custkey",
-                            "Table": "customer",
-                            "Values": [
-                              ":o_custkey"
-                            ],
-                            "Vindex": "hash"
-                          }
-                        ]
-                      },
-                      {
-                        "OperatorType": "Join",
-                        "Variant": "Join",
-                        "JoinColumnIndexes": "1,-2",
-                        "JoinVars": {
-                          "l_suppkey": 0
-                        },
-                        "Predicate": "l_suppkey = s_suppkey and l_orderkey = :o_orderkey and s_nationkey = :c_nationkey",
-                        "TableName": "lineitem_supplier",
-                        "Inputs": [
-                          {
-                            "OperatorType": "Route",
-                            "Variant": "SelectEqualUnique",
-                            "Keyspace": {
-                              "Name": "main",
-                              "Sharded": true
-                            },
-                            "FieldQuery": "select l_suppkey, sum(l_extendedprice * (1 - l_discount)) as revenue from lineitem where 1 != 1",
-                            "Query": "select l_suppkey, sum(l_extendedprice * (1 - l_discount)) as revenue from lineitem where l_orderkey = :o_orderkey",
-                            "Table": "lineitem",
-                            "Values": [
-                              ":o_orderkey"
-                            ],
-                            "Vindex": "lineitem_map"
-                          },
-                          {
-                            "OperatorType": "Route",
-                            "Variant": "SelectEqualUnique",
-                            "Keyspace": {
-                              "Name": "main",
-                              "Sharded": true
-                            },
-                            "FieldQuery": "select s_nationkey from supplier where 1 != 1",
-                            "Query": "select s_nationkey from supplier where s_suppkey = :l_suppkey and s_nationkey = :c_nationkey",
-                            "Table": "supplier",
-                            "Values": [
-                              ":l_suppkey"
-                            ],
-                            "Vindex": "hash"
-                          }
-                        ]
-                      }
-                    ]
-                  },
-                  {
-                    "OperatorType": "Join",
-                    "Variant": "Join",
-                    "JoinColumnIndexes": "-2,-3",
-                    "JoinVars": {
-                      "n_regionkey": 0
-                    },
-                    "Predicate": "n_regionkey = r_regionkey and n_nationkey = :s_nationkey",
-                    "TableName": "nation_region",
-                    "Inputs": [
-                      {
-                        "OperatorType": "Route",
-                        "Variant": "SelectEqualUnique",
-                        "Keyspace": {
-                          "Name": "main",
-                          "Sharded": true
-                        },
-                        "FieldQuery": "select n_regionkey, n_name, weight_string(n_name) from nation where 1 != 1",
-                        "Query": "select n_regionkey, n_name, weight_string(n_name) from nation where n_nationkey = :s_nationkey",
-                        "Table": "nation",
-                        "Values": [
-                          ":s_nationkey"
-                        ],
-                        "Vindex": "hash"
-                      },
-                      {
-                        "OperatorType": "Route",
-                        "Variant": "SelectEqualUnique",
-                        "Keyspace": {
-                          "Name": "main",
-                          "Sharded": true
-                        },
-                        "FieldQuery": "select 1 from region where 1 != 1",
-                        "Query": "select 1 from region where r_name = 'ASIA' and r_regionkey = :n_regionkey",
-                        "Table": "region",
-                        "Values": [
-                          ":n_regionkey"
-                        ],
-                        "Vindex": "hash"
-                      }
-                    ]
-                  }
-                ]
-              }
-            ]
-          }
-        ]
-      }
-    ]
-  }
-}
-=======
-Gen4 plan same as above
->>>>>>> 517ef2a1
+Gen4 plan same as above
 
 # TPC-H query 6
 "select sum(l_extendedprice * l_discount) as revenue from lineitem where l_shipdate >= date('1994-01-01') and l_shipdate < date('1994-01-01') + interval '1' year and l_discount between 0.06 - 0.01 and 0.06 + 0.01 and l_quantity < 24"
@@ -366,135 +88,7 @@
 # TPC-H query 10
 "select c_custkey, c_name, sum(l_extendedprice * (1 - l_discount)) as revenue, c_acctbal, n_name, c_address, c_phone, c_comment from customer, orders, lineitem, nation where c_custkey = o_custkey and l_orderkey = o_orderkey and o_orderdate >= date('1993-10-01') and o_orderdate < date('1993-10-01') + interval '3' month and l_returnflag = 'R' and c_nationkey = n_nationkey group by c_custkey, c_name, c_acctbal, c_phone, n_name, c_address, c_comment order by revenue desc limit 20"
 "unsupported: cross-shard query with aggregates"
-<<<<<<< HEAD
-{
-  "QueryType": "SELECT",
-  "Original": "select c_custkey, c_name, sum(l_extendedprice * (1 - l_discount)) as revenue, c_acctbal, n_name, c_address, c_phone, c_comment from customer, orders, lineitem, nation where c_custkey = o_custkey and l_orderkey = o_orderkey and o_orderdate \u003e= date('1993-10-01') and o_orderdate \u003c date('1993-10-01') + interval '3' month and l_returnflag = 'R' and c_nationkey = n_nationkey group by c_custkey, c_name, c_acctbal, c_phone, n_name, c_address, c_comment order by revenue desc limit 20",
-  "Instructions": {
-    "OperatorType": "Limit",
-    "Count": 20,
-    "Inputs": [
-      {
-        "OperatorType": "Sort",
-        "Variant": "Memory",
-        "OrderBy": "2 DESC",
-        "ResultColumns": 8,
-        "Inputs": [
-          {
-            "OperatorType": "Aggregate",
-            "Variant": "Ordered",
-            "Aggregates": "sum(2) AS revenue",
-            "GroupBy": "(0|8), (1|9), (3|10), (6|11), (4|12), (5|13), (7|14)",
-            "Inputs": [
-              {
-                "OperatorType": "Sort",
-                "Variant": "Memory",
-                "OrderBy": "(0|8) ASC, (1|9) ASC, (3|10) ASC, (6|11) ASC, (4|12) ASC, (5|13) ASC, (7|14) ASC",
-                "Inputs": [
-                  {
-                    "OperatorType": "Join",
-                    "Variant": "Join",
-                    "JoinColumnIndexes": "1,2,-2,3,4,5,6,7,8,9,10,11,12,13,14",
-                    "JoinVars": {
-                      "o_custkey": 0
-                    },
-                    "Predicate": "c_custkey = o_custkey",
-                    "TableName": "orders_lineitem_customer_nation",
-                    "Inputs": [
-                      {
-                        "OperatorType": "Join",
-                        "Variant": "Join",
-                        "JoinColumnIndexes": "-2,1",
-                        "JoinVars": {
-                          "o_orderkey": 0
-                        },
-                        "Predicate": "l_orderkey = o_orderkey",
-                        "TableName": "orders_lineitem",
-                        "Inputs": [
-                          {
-                            "OperatorType": "Route",
-                            "Variant": "SelectScatter",
-                            "Keyspace": {
-                              "Name": "main",
-                              "Sharded": true
-                            },
-                            "FieldQuery": "select o_orderkey, o_custkey from orders where 1 != 1",
-                            "Query": "select o_orderkey, o_custkey from orders where o_orderdate \u003e= date('1993-10-01') and o_orderdate \u003c date('1993-10-01') + interval '3' month",
-                            "Table": "orders"
-                          },
-                          {
-                            "OperatorType": "Route",
-                            "Variant": "SelectEqualUnique",
-                            "Keyspace": {
-                              "Name": "main",
-                              "Sharded": true
-                            },
-                            "FieldQuery": "select sum(l_extendedprice * (1 - l_discount)) as revenue from lineitem where 1 != 1",
-                            "Query": "select sum(l_extendedprice * (1 - l_discount)) as revenue from lineitem where l_returnflag = 'R' and l_orderkey = :o_orderkey",
-                            "Table": "lineitem",
-                            "Values": [
-                              ":o_orderkey"
-                            ],
-                            "Vindex": "lineitem_map"
-                          }
-                        ]
-                      },
-                      {
-                        "OperatorType": "Join",
-                        "Variant": "Join",
-                        "JoinColumnIndexes": "-2,-3,-4,1,-5,-6,-7,-8,-9,-10,-11,2,-12,-13",
-                        "JoinVars": {
-                          "c_nationkey": 0
-                        },
-                        "Predicate": "c_nationkey = n_nationkey and c_custkey = :o_custkey",
-                        "TableName": "customer_nation",
-                        "Inputs": [
-                          {
-                            "OperatorType": "Route",
-                            "Variant": "SelectEqualUnique",
-                            "Keyspace": {
-                              "Name": "main",
-                              "Sharded": true
-                            },
-                            "FieldQuery": "select c_nationkey, c_custkey, c_name, c_acctbal, c_address, c_phone, c_comment, weight_string(c_custkey), weight_string(c_name), weight_string(c_acctbal), weight_string(c_phone), weight_string(c_address), weight_string(c_comment) from customer where 1 != 1",
-                            "Query": "select c_nationkey, c_custkey, c_name, c_acctbal, c_address, c_phone, c_comment, weight_string(c_custkey), weight_string(c_name), weight_string(c_acctbal), weight_string(c_phone), weight_string(c_address), weight_string(c_comment) from customer where c_custkey = :o_custkey",
-                            "Table": "customer",
-                            "Values": [
-                              ":o_custkey"
-                            ],
-                            "Vindex": "hash"
-                          },
-                          {
-                            "OperatorType": "Route",
-                            "Variant": "SelectEqualUnique",
-                            "Keyspace": {
-                              "Name": "main",
-                              "Sharded": true
-                            },
-                            "FieldQuery": "select n_name, weight_string(n_name) from nation where 1 != 1",
-                            "Query": "select n_name, weight_string(n_name) from nation where n_nationkey = :c_nationkey",
-                            "Table": "nation",
-                            "Values": [
-                              ":c_nationkey"
-                            ],
-                            "Vindex": "hash"
-                          }
-                        ]
-                      }
-                    ]
-                  }
-                ]
-              }
-            ]
-          }
-        ]
-      }
-    ]
-  }
-}
-=======
-Gen4 plan same as above
->>>>>>> 517ef2a1
+Gen4 plan same as above
 
 # TPC-H query 11
 "select ps_partkey, sum(ps_supplycost * ps_availqty) as value from partsupp, supplier, nation where ps_suppkey = s_suppkey and s_nationkey = n_nationkey and n_name = 'GERMANY' group by ps_partkey  having sum(ps_supplycost * ps_availqty) > ( select sum(ps_supplycost * ps_availqty) * 0.00001000000 from partsupp, supplier, nation where ps_suppkey = s_suppkey and s_nationkey = n_nationkey and n_name = 'GERMANY' ) order by value desc"
@@ -504,68 +98,7 @@
 # TPC-H query 12
 "select l_shipmode, sum(case when o_orderpriority = '1-URGENT' or o_orderpriority = '2-HIGH' then 1 else 0 end) as high_line_count, sum(case when o_orderpriority <> '1-URGENT' and o_orderpriority <> '2-HIGH' then 1 else 0 end) as low_line_count from orders, lineitem where o_orderkey = l_orderkey and l_shipmode in ('MAIL', 'SHIP') and l_commitdate < l_receiptdate and l_shipdate < l_commitdate and l_receiptdate >= date('1994-01-01') and l_receiptdate < date('1994-01-01') + interval '1' year group by l_shipmode order by l_shipmode"
 "unsupported: cross-shard query with aggregates"
-<<<<<<< HEAD
-{
-  "QueryType": "SELECT",
-  "Original": "select l_shipmode, sum(case when o_orderpriority = '1-URGENT' or o_orderpriority = '2-HIGH' then 1 else 0 end) as high_line_count, sum(case when o_orderpriority \u003c\u003e '1-URGENT' and o_orderpriority \u003c\u003e '2-HIGH' then 1 else 0 end) as low_line_count from orders, lineitem where o_orderkey = l_orderkey and l_shipmode in ('MAIL', 'SHIP') and l_commitdate \u003c l_receiptdate and l_shipdate \u003c l_commitdate and l_receiptdate \u003e= date('1994-01-01') and l_receiptdate \u003c date('1994-01-01') + interval '1' year group by l_shipmode order by l_shipmode",
-  "Instructions": {
-    "OperatorType": "Aggregate",
-    "Variant": "Ordered",
-    "Aggregates": "sum(1) AS high_line_count, sum(2) AS low_line_count",
-    "GroupBy": "(0|3)",
-    "ResultColumns": 3,
-    "Inputs": [
-      {
-        "OperatorType": "Sort",
-        "Variant": "Memory",
-        "OrderBy": "(0|3) ASC",
-        "Inputs": [
-          {
-            "OperatorType": "Join",
-            "Variant": "Join",
-            "JoinColumnIndexes": "1,-2,-3,2",
-            "JoinVars": {
-              "o_orderkey": 0
-            },
-            "Predicate": "o_orderkey = l_orderkey",
-            "TableName": "orders_lineitem",
-            "Inputs": [
-              {
-                "OperatorType": "Route",
-                "Variant": "SelectScatter",
-                "Keyspace": {
-                  "Name": "main",
-                  "Sharded": true
-                },
-                "FieldQuery": "select o_orderkey, sum(case when o_orderpriority = '1-URGENT' or o_orderpriority = '2-HIGH' then 1 else 0 end) as high_line_count, sum(case when o_orderpriority != '1-URGENT' and o_orderpriority != '2-HIGH' then 1 else 0 end) as low_line_count from orders where 1 != 1",
-                "Query": "select o_orderkey, sum(case when o_orderpriority = '1-URGENT' or o_orderpriority = '2-HIGH' then 1 else 0 end) as high_line_count, sum(case when o_orderpriority != '1-URGENT' and o_orderpriority != '2-HIGH' then 1 else 0 end) as low_line_count from orders",
-                "Table": "orders"
-              },
-              {
-                "OperatorType": "Route",
-                "Variant": "SelectEqualUnique",
-                "Keyspace": {
-                  "Name": "main",
-                  "Sharded": true
-                },
-                "FieldQuery": "select l_shipmode, weight_string(l_shipmode) from lineitem where 1 != 1",
-                "Query": "select l_shipmode, weight_string(l_shipmode) from lineitem where l_shipmode in ('MAIL', 'SHIP') and l_commitdate \u003c l_receiptdate and l_shipdate \u003c l_commitdate and l_receiptdate \u003e= date('1994-01-01') and l_receiptdate \u003c date('1994-01-01') + interval '1' year and l_orderkey = :o_orderkey",
-                "Table": "lineitem",
-                "Values": [
-                  ":o_orderkey"
-                ],
-                "Vindex": "lineitem_map"
-              }
-            ]
-          }
-        ]
-      }
-    ]
-  }
-}
-=======
-Gen4 plan same as above
->>>>>>> 517ef2a1
+Gen4 plan same as above
 
 # TPC-H query 13
 "select c_count, count(*) as custdist from ( select c_custkey, count(o_orderkey) from customer left outer join orders on c_custkey = o_custkey and o_comment not like '%special%requests%' group by c_custkey ) as c_orders(c_custkey, c_count) group by c_count order by custdist desc, c_count desc"
