# select bypass
"select count(*), col from unsharded"
{
  "Original": "select count(*), col from unsharded",
  "Instructions": {
    "OperatorType": "Send",
    "Variant": "",
    "Keyspace": {
      "Name": "main",
      "Sharded": false
    },
<<<<<<< HEAD
    "TargetDestination": "-80",
    "Query": "select count(*), col from unsharded",
    "IsDML": false
=======
    "TargetDestination": "Shard(-80)",
    "NoAutoCommit": true,
    "Query": "select count(*), col from unsharded"
>>>>>>> 5c68f657
  }
}

# update bypass
"update user set val = 1 where id = 18446744073709551616 and id = 1"
{
  "Original": "update user set val = 1 where id = 18446744073709551616 and id = 1",
  "Instructions": {
    "OperatorType": "Send",
    "Variant": "",
    "Keyspace": {
      "Name": "main",
      "Sharded": false
    },
<<<<<<< HEAD
    "TargetDestination": "-80",
    "Query": "update user set val = 1 where id = 18446744073709551616 and id = 1",
    "IsDML": true
=======
    "TargetDestination": "Shard(-80)",
    "NoAutoCommit": false,
    "Query": "update user set val = 1 where id = 18446744073709551616 and id = 1"
>>>>>>> 5c68f657
  }
}

# delete bypass
"DELETE FROM USER WHERE ID = 42"
{
  "Original": "DELETE FROM USER WHERE ID = 42",
  "Instructions": {
    "OperatorType": "Send",
    "Variant": "",
    "Keyspace": {
      "Name": "main",
      "Sharded": false
    },
<<<<<<< HEAD
    "TargetDestination": "-80",
    "Query": "delete from USER where ID = 42",
    "IsDML": true
=======
    "TargetDestination": "Shard(-80)",
    "NoAutoCommit": false,
    "Query": "delete from USER where ID = 42"
>>>>>>> 5c68f657
  }
}

# insert bypass
"INSERT INTO USER (ID, NAME) VALUES (42, 'ms X')"
{
  "Original": "INSERT INTO USER (ID, NAME) VALUES (42, 'ms X')",
  "Instructions": {
    "OperatorType": "Send",
    "Variant": "",
    "Keyspace": {
      "Name": "main",
      "Sharded": false
    },
<<<<<<< HEAD
    "TargetDestination": "-80",
    "Query": "insert into USER(ID, NAME) values (42, 'ms X')",
    "IsDML": true
=======
    "TargetDestination": "Shard(-80)",
    "NoAutoCommit": false,
    "Query": "insert into USER(ID, NAME) values (42, 'ms X')"
>>>>>>> 5c68f657
  }
}<|MERGE_RESOLUTION|>--- conflicted
+++ resolved
@@ -9,15 +9,9 @@
       "Name": "main",
       "Sharded": false
     },
-<<<<<<< HEAD
-    "TargetDestination": "-80",
-    "Query": "select count(*), col from unsharded",
-    "IsDML": false
-=======
     "TargetDestination": "Shard(-80)",
-    "NoAutoCommit": true,
+    "IsDML": false,
     "Query": "select count(*), col from unsharded"
->>>>>>> 5c68f657
   }
 }
 
@@ -32,15 +26,9 @@
       "Name": "main",
       "Sharded": false
     },
-<<<<<<< HEAD
-    "TargetDestination": "-80",
-    "Query": "update user set val = 1 where id = 18446744073709551616 and id = 1",
-    "IsDML": true
-=======
     "TargetDestination": "Shard(-80)",
-    "NoAutoCommit": false,
+    "IsDML": true,
     "Query": "update user set val = 1 where id = 18446744073709551616 and id = 1"
->>>>>>> 5c68f657
   }
 }
 
@@ -55,15 +43,9 @@
       "Name": "main",
       "Sharded": false
     },
-<<<<<<< HEAD
-    "TargetDestination": "-80",
-    "Query": "delete from USER where ID = 42",
-    "IsDML": true
-=======
     "TargetDestination": "Shard(-80)",
-    "NoAutoCommit": false,
+    "IsDML": true,
     "Query": "delete from USER where ID = 42"
->>>>>>> 5c68f657
   }
 }
 
@@ -78,14 +60,8 @@
       "Name": "main",
       "Sharded": false
     },
-<<<<<<< HEAD
-    "TargetDestination": "-80",
-    "Query": "insert into USER(ID, NAME) values (42, 'ms X')",
-    "IsDML": true
-=======
     "TargetDestination": "Shard(-80)",
-    "NoAutoCommit": false,
+    "IsDML": true,
     "Query": "insert into USER(ID, NAME) values (42, 'ms X')"
->>>>>>> 5c68f657
   }
 }