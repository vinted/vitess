/*
Copyright 2019 The Vitess Authors.

Licensed under the Apache License, Version 2.0 (the "License");
you may not use this file except in compliance with the License.
You may obtain a copy of the License at

    http://www.apache.org/licenses/LICENSE-2.0

Unless required by applicable law or agreed to in writing, software
distributed under the License is distributed on an "AS IS" BASIS,
WITHOUT WARRANTIES OR CONDITIONS OF ANY KIND, either express or implied.
See the License for the specific language governing permissions and
limitations under the License.
*/

package vtgate

import (
	"context"
	"fmt"
	"testing"
	"time"

	"github.com/google/go-cmp/cmp"
	"github.com/stretchr/testify/assert"
	"github.com/stretchr/testify/require"

	"vitess.io/vitess/go/mysql"
	"vitess.io/vitess/go/sqltypes"
	"vitess.io/vitess/go/test/endtoend/cluster"
	"vitess.io/vitess/go/test/utils"
)

func TestSelectNull(t *testing.T) {
	ctx := context.Background()
	conn, err := mysql.Connect(ctx, &vtParams)
	require.NoError(t, err)
	defer conn.Close()

	exec(t, conn, "begin")
	exec(t, conn, "insert into t5_null_vindex(id, idx) values(1, 'a'), (2, 'b'), (3, null)")
	exec(t, conn, "commit")

	assertMatches(t, conn, "select id, idx from t5_null_vindex order by id", "[[INT64(1) VARCHAR(\"a\")] [INT64(2) VARCHAR(\"b\")] [INT64(3) NULL]]")
	assertIsEmpty(t, conn, "select id, idx from t5_null_vindex where idx = null")
	assertMatches(t, conn, "select id, idx from t5_null_vindex where idx is null", "[[INT64(3) NULL]]")
	assertMatches(t, conn, "select id, idx from t5_null_vindex where idx is not null order by id", "[[INT64(1) VARCHAR(\"a\")] [INT64(2) VARCHAR(\"b\")]]")
	assertIsEmpty(t, conn, "select id, idx from t5_null_vindex where id IN (null)")
	assertMatches(t, conn, "select id, idx from t5_null_vindex where id IN (1,2,null) order by id", "[[INT64(1) VARCHAR(\"a\")] [INT64(2) VARCHAR(\"b\")]]")
	assertIsEmpty(t, conn, "select id, idx from t5_null_vindex where id NOT IN (1,null) order by id")
	assertMatches(t, conn, "select id, idx from t5_null_vindex where id NOT IN (1,3)", "[[INT64(2) VARCHAR(\"b\")]]")

	exec(t, conn, "delete from t5_null_vindex")
}

func TestDoStatement(t *testing.T) {
	ctx := context.Background()
	conn, err := mysql.Connect(ctx, &vtParams)
	require.NoError(t, err)
	defer conn.Close()

	exec(t, conn, "do 1")
	exec(t, conn, "do 'a', 1+2,database()")
}

func TestShowColumns(t *testing.T) {
	conn, err := mysql.Connect(context.Background(), &vtParams)
	require.NoError(t, err)
	defer conn.Close()

	expected := `[[VARCHAR("id") TEXT("bigint(20)") VARCHAR("NO") VARCHAR("PRI") NULL VARCHAR("")] [VARCHAR("idx") TEXT("varchar(50)") VARCHAR("YES") VARCHAR("") NULL VARCHAR("")]]`
	assertMatches(t, conn, "show columns from `t5_null_vindex` in `ks`", expected)
	assertMatches(t, conn, "SHOW COLUMNS from `t5_null_vindex` in `ks`", expected)
	assertMatches(t, conn, "SHOW columns FROM `t5_null_vindex` in `ks`", expected)
}

func TestShowTables(t *testing.T) {
	conn, err := mysql.Connect(context.Background(), &vtParams)
	require.NoError(t, err)
	defer conn.Close()

	query := "show tables;"
	qr := exec(t, conn, query)

	assert.Equal(t, "information_schema", qr.Fields[0].Database)
	assert.Equal(t, "Tables_in_ks", qr.Fields[0].Name)
}

func TestCastConvert(t *testing.T) {
	conn, err := mysql.Connect(context.Background(), &vtParams)
	require.NoError(t, err)
	defer conn.Close()

	assertMatches(t, conn, `SELECT CAST("test" AS CHAR(60))`, `[[VARCHAR("test")]]`)
}

func TestCompositeIN(t *testing.T) {
	conn, err := mysql.Connect(context.Background(), &vtParams)
	require.NoError(t, err)
	defer conn.Close()

	// clean up before & after
	exec(t, conn, "delete from t1")
	defer exec(t, conn, "delete from t1")

	exec(t, conn, "insert into t1(id1, id2) values(1, 2), (4, 5)")

	// Just check for correct results. Plan generation is tested in unit tests.
	assertMatches(t, conn, "select id1 from t1 where (id1, id2) in ((1, 2))", "[[INT64(1)]]")
}

func TestUnionAll(t *testing.T) {
	conn, err := mysql.Connect(context.Background(), &vtParams)
	require.NoError(t, err)
	defer conn.Close()

	// clean up before & after
	exec(t, conn, "delete from t1")
	exec(t, conn, "delete from t2")
	defer exec(t, conn, "delete from t1")
	defer exec(t, conn, "delete from t2")

	exec(t, conn, "insert into t1(id1, id2) values(1, 1), (2, 2)")
	exec(t, conn, "insert into t2(id3, id4) values(3, 3), (4, 4)")

	// union all between two selectuniqueequal
	assertMatches(t, conn, "select id1 from t1 where id1 = 1 union all select id1 from t1 where id1 = 4", "[[INT64(1)]]")

	// union all between two different tables
	assertMatches(t, conn, "(select id1,id2 from t1 order by id1) union all (select id3,id4 from t2 order by id3)",
		"[[INT64(1) INT64(1)] [INT64(2) INT64(2)] [INT64(3) INT64(3)] [INT64(4) INT64(4)]]")

	// union all between two different tables
	result := exec(t, conn, "(select id1,id2 from t1) union all (select id3,id4 from t2)")
	assert.Equal(t, 4, len(result.Rows))

	// union all between two different tables
	assertMatches(t, conn, "select tbl2.id1 FROM  ((select id1 from t1 order by id1 limit 5) union all (select id1 from t1 order by id1 desc limit 5)) as tbl1 INNER JOIN t1 as tbl2  ON tbl1.id1 = tbl2.id1",
		"[[INT64(1)] [INT64(2)] [INT64(2)] [INT64(1)]]")

	exec(t, conn, "insert into t1(id1, id2) values(3, 3), (4, 4), (5, 5), (6, 6), (7, 7), (8, 8)")

	// union all between two selectuniquein tables
	assertMatchesNoOrder(t, conn, "select id1 from t1 where id1 in (1, 2, 3, 4, 5, 6, 7, 8) union all select id1 from t1 where id1 in (1, 2, 3, 4, 5, 6, 7, 8)",
		"[[INT64(1)] [INT64(2)] [INT64(3)] [INT64(5)] [INT64(4)] [INT64(6)] [INT64(7)] [INT64(8)] [INT64(1)] [INT64(2)] [INT64(3)] [INT64(5)] [INT64(4)] [INT64(6)] [INT64(7)] [INT64(8)]]")
}

func TestUnionDistinct(t *testing.T) {
	conn, err := mysql.Connect(context.Background(), &vtParams)
	require.NoError(t, err)
	defer conn.Close()

	// clean up before & after
	exec(t, conn, "delete from t1")
	exec(t, conn, "delete from t2")
	defer func() {
		exec(t, conn, "set workload = oltp")
		exec(t, conn, "delete from t1")
		exec(t, conn, "delete from t2")
	}()

	exec(t, conn, "insert into t1(id1, id2) values (1, 1), (2, 2), (3,3), (4,4)")
	exec(t, conn, "insert into t2(id3, id4) values (2, 3), (3, 4), (4,4), (5,5)")

	for _, workload := range []string{"oltp", "olap"} {
		t.Run(workload, func(t *testing.T) {
			exec(t, conn, "set workload = "+workload)
			assertMatches(t, conn, "select 1 union select null", "[[INT64(1)] [NULL]]")
			assertMatches(t, conn, "select null union select null", "[[NULL]]")
			assertMatches(t, conn, "select * from (select 1 as col union select 2) as t", "[[INT64(1)] [INT64(2)]]")
			assertMatches(t, conn, "select 1 from dual where 1 IN (select 1 as col union select 2)", "[[INT64(1)]]")

			// test with real data coming from mysql
			assertMatches(t, conn, "select id1 from t1 where id1 = 1 union select id1 from t1 where id1 = 5", "[[INT64(1)]]")
			assertMatchesNoOrder(t, conn, "select id1 from t1 where id1 = 1 union select id1 from t1 where id1 = 4", "[[INT64(1)] [INT64(4)]]")
			assertMatchesNoOrder(t, conn, "select id1 from t1 where id1 = 1 union select 452 union select id1 from t1 where id1 = 4", "[[INT64(1)] [INT64(452)] [INT64(4)]]")
			assertMatchesNoOrder(t, conn, "select id1, id2 from t1 union select 827, 452 union select id3,id4 from t2",
				"[[INT64(4) INT64(4)] [INT64(1) INT64(1)] [INT64(2) INT64(2)] [INT64(3) INT64(3)] [INT64(827) INT64(452)] [INT64(2) INT64(3)] [INT64(3) INT64(4)] [INT64(5) INT64(5)]]")
		})
	}
}

func TestUnionAllOlap(t *testing.T) {
	conn, err := mysql.Connect(context.Background(), &vtParams)
	require.NoError(t, err)
	defer conn.Close()

	// clean up before & after
	exec(t, conn, "delete from t1")
	exec(t, conn, "delete from t2")
	defer func() {
		exec(t, conn, "set workload = oltp")
		exec(t, conn, "delete from t1")
		exec(t, conn, "delete from t2")
	}()

	exec(t, conn, "insert into t1(id1, id2) values(1, 1), (2, 2)")
	exec(t, conn, "insert into t2(id3, id4) values(3, 3), (4, 4)")

	exec(t, conn, "set workload = olap")

	// union all between two selectuniqueequal
	assertMatches(t, conn, "select id1 from t1 where id1 = 1 union all select id1 from t1 where id1 = 4", "[[INT64(1)]]")

	// union all between two different tables
	// union all between two different tables
	result := exec(t, conn, "(select id1,id2 from t1 order by id1) union all (select id3,id4 from t2 order by id3)")
	assert.Equal(t, 4, len(result.Rows))

	// union all between two different tables
	result = exec(t, conn, "(select id1,id2 from t1) union all (select id3,id4 from t2)")
	assert.Equal(t, 4, len(result.Rows))

	// union all between two different tables
	result = exec(t, conn, "select tbl2.id1 FROM ((select id1 from t1 order by id1 limit 5) union all (select id1 from t1 order by id1 desc limit 5)) as tbl1 INNER JOIN t1 as tbl2  ON tbl1.id1 = tbl2.id1")
	assert.Equal(t, 4, len(result.Rows))

	exec(t, conn, "set workload = oltp")
	exec(t, conn, "insert into t1(id1, id2) values(3, 3), (4, 4), (5, 5), (6, 6), (7, 7), (8, 8)")
	exec(t, conn, "set workload = olap")

	// union all between two selectuniquein tables
	assertMatchesNoOrder(t, conn, "select id1 from t1 where id1 in (1, 2, 3, 4, 5, 6, 7, 8) union all select id1 from t1 where id1 in (1, 2, 3, 4, 5, 6, 7, 8)",
		"[[INT64(1)] [INT64(2)] [INT64(3)] [INT64(5)] [INT64(4)] [INT64(6)] [INT64(7)] [INT64(8)] [INT64(1)] [INT64(2)] [INT64(3)] [INT64(5)] [INT64(4)] [INT64(6)] [INT64(7)] [INT64(8)]]")

}

func TestUnion(t *testing.T) {
	conn, err := mysql.Connect(context.Background(), &vtParams)
	require.NoError(t, err)
	defer conn.Close()

	assertMatches(t, conn, `SELECT 1 UNION SELECT 1 UNION SELECT 1`, `[[INT64(1)]]`)
	assertMatches(t, conn, `SELECT 1,'a' UNION SELECT 1,'a' UNION SELECT 1,'a' ORDER BY 1`, `[[INT64(1) VARCHAR("a")]]`)
	assertMatches(t, conn, `SELECT 1,'z' UNION SELECT 2,'q' UNION SELECT 3,'b' ORDER BY 2`, `[[INT64(3) VARCHAR("b")] [INT64(2) VARCHAR("q")] [INT64(1) VARCHAR("z")]]`)
	assertMatches(t, conn, `SELECT 1,'a' UNION ALL SELECT 1,'a' UNION ALL SELECT 1,'a' ORDER BY 1`, `[[INT64(1) VARCHAR("a")] [INT64(1) VARCHAR("a")] [INT64(1) VARCHAR("a")]]`)
	assertMatches(t, conn, `(SELECT 1,'a') UNION ALL (SELECT 1,'a') UNION ALL (SELECT 1,'a') ORDER BY 1`, `[[INT64(1) VARCHAR("a")] [INT64(1) VARCHAR("a")] [INT64(1) VARCHAR("a")]]`)
	assertMatches(t, conn, `(SELECT 1,'a') ORDER BY 1`, `[[INT64(1) VARCHAR("a")]]`)
	assertMatches(t, conn, `(SELECT 1,'a' order by 1) union (SELECT 1,'a' ORDER BY 1)`, `[[INT64(1) VARCHAR("a")]]`)
}

func TestSavepointInTx(t *testing.T) {
	defer cluster.PanicHandler(t)
	ctx := context.Background()
	conn, err := mysql.Connect(ctx, &vtParams)
	require.Nil(t, err)
	defer conn.Close()

	exec(t, conn, "savepoint a")
	exec(t, conn, "start transaction")
	exec(t, conn, "savepoint b")
	exec(t, conn, "rollback to b")
	exec(t, conn, "release savepoint b")
	exec(t, conn, "savepoint b")
	exec(t, conn, "insert into t1(id1, id2) values(1,1)") // -80
	exec(t, conn, "savepoint c")
	exec(t, conn, "insert into t1(id1, id2) values(4,4)") // 80-
	exec(t, conn, "savepoint d")
	exec(t, conn, "insert into t1(id1, id2) values(2,2)") // -80
	exec(t, conn, "savepoint e")

	// Validate all the data.
	exec(t, conn, "use `ks:-80`")
	assertMatches(t, conn, "select id1 from t1 order by id1", `[[INT64(1)] [INT64(2)]]`)
	exec(t, conn, "use `ks:80-`")
	assertMatches(t, conn, "select id1 from t1 order by id1", `[[INT64(4)]]`)
	exec(t, conn, "use")
	assertMatches(t, conn, "select id1 from t1 order by id1", `[[INT64(1)] [INT64(2)] [INT64(4)]]`)

	_, err = conn.ExecuteFetch("rollback work to savepoint a", 1000, true)
	require.Error(t, err)

	exec(t, conn, "release savepoint d")

	_, err = conn.ExecuteFetch("rollback to d", 1000, true)
	require.Error(t, err)
	assertMatches(t, conn, "select id1 from t1 order by id1", `[[INT64(1)] [INT64(2)] [INT64(4)]]`)

	exec(t, conn, "rollback to c")
	assertMatches(t, conn, "select id1 from t1 order by id1", `[[INT64(1)]]`)

	exec(t, conn, "insert into t1(id1, id2) values(2,2),(3,3),(4,4)")
	assertMatches(t, conn, "select id1 from t1 order by id1", `[[INT64(1)] [INT64(2)] [INT64(3)] [INT64(4)]]`)

	exec(t, conn, "rollback to b")
	assertMatches(t, conn, "select id1 from t1 order by id1", `[]`)

	exec(t, conn, "commit")
	assertMatches(t, conn, "select id1 from t1 order by id1", `[]`)

	exec(t, conn, "start transaction")

	exec(t, conn, "insert into t1(id1, id2) values(2,2),(3,3),(4,4)")
	assertMatches(t, conn, "select id1 from t1 order by id1", `[[INT64(2)] [INT64(3)] [INT64(4)]]`)

	// After previous commit all the savepoints are cleared.
	_, err = conn.ExecuteFetch("rollback to b", 1000, true)
	require.Error(t, err)

	exec(t, conn, "rollback")
	assertMatches(t, conn, "select id1 from t1 order by id1", `[]`)
}

func TestSavepointOutsideTx(t *testing.T) {
	defer cluster.PanicHandler(t)
	ctx := context.Background()
	conn, err := mysql.Connect(ctx, &vtParams)
	require.Nil(t, err)
	defer conn.Close()

	exec(t, conn, "savepoint a")
	exec(t, conn, "savepoint b")

	_, err = conn.ExecuteFetch("rollback to b", 1, true)
	require.Error(t, err)
	_, err = conn.ExecuteFetch("release savepoint a", 1, true)
	require.Error(t, err)
}

func TestSavepointAdditionalCase(t *testing.T) {
	defer cluster.PanicHandler(t)
	ctx := context.Background()
	conn, err := mysql.Connect(ctx, &vtParams)
	require.Nil(t, err)
	defer conn.Close()

	exec(t, conn, "start transaction")
	exec(t, conn, "savepoint a")
	exec(t, conn, "insert into t1(id1, id2) values(1,1)")             // -80
	exec(t, conn, "insert into t1(id1, id2) values(2,2),(3,3),(4,4)") // -80 & 80-
	assertMatches(t, conn, "select id1 from t1 order by id1", `[[INT64(1)] [INT64(2)] [INT64(3)] [INT64(4)]]`)

	exec(t, conn, "rollback to a")
	assertMatches(t, conn, "select id1 from t1 order by id1", `[]`)

	exec(t, conn, "commit")
	assertMatches(t, conn, "select id1 from t1 order by id1", `[]`)

	exec(t, conn, "start transaction")
	exec(t, conn, "insert into t1(id1, id2) values(1,1)") // -80
	exec(t, conn, "savepoint a")
	exec(t, conn, "insert into t1(id1, id2) values(2,2),(3,3)") // -80
	exec(t, conn, "insert into t1(id1, id2) values(4,4)")       // 80-
	assertMatches(t, conn, "select id1 from t1 order by id1", `[[INT64(1)] [INT64(2)] [INT64(3)] [INT64(4)]]`)

	exec(t, conn, "rollback to a")
	assertMatches(t, conn, "select id1 from t1 order by id1", `[[INT64(1)]]`)

	exec(t, conn, "rollback")
	assertMatches(t, conn, "select id1 from t1 order by id1", `[]`)
}

func TestExplainPassthrough(t *testing.T) {
	defer cluster.PanicHandler(t)
	ctx := context.Background()
	conn, err := mysql.Connect(ctx, &vtParams)
	require.Nil(t, err)
	defer conn.Close()

	result := exec(t, conn, "explain select * from t1")
	got := fmt.Sprintf("%v", result.Rows)
	require.Contains(t, got, "SIMPLE") // there is a lot more coming from mysql,
	// but we are trying to make the test less fragile

	result = exec(t, conn, "explain ks.t1")
	require.EqualValues(t, 2, len(result.Rows))
}

func TestXXHash(t *testing.T) {
	defer cluster.PanicHandler(t)
	ctx := context.Background()
	conn, err := mysql.Connect(ctx, &vtParams)
	require.Nil(t, err)
	defer conn.Close()

	exec(t, conn, "insert into t7_xxhash(uid, phone, msg) values('u-1', 1, 'message')")
	assertMatches(t, conn, "select uid, phone, msg from t7_xxhash where phone = 1", `[[VARCHAR("u-1") INT64(1) VARCHAR("message")]]`)
	assertMatches(t, conn, "select phone, keyspace_id from t7_xxhash_idx", `[[INT64(1) VARBINARY("\x1cU^f\xbfyE^")]]`)
	exec(t, conn, "update t7_xxhash set phone = 2 where uid = 'u-1'")
	assertMatches(t, conn, "select uid, phone, msg from t7_xxhash where phone = 1", `[]`)
	assertMatches(t, conn, "select uid, phone, msg from t7_xxhash where phone = 2", `[[VARCHAR("u-1") INT64(2) VARCHAR("message")]]`)
	assertMatches(t, conn, "select phone, keyspace_id from t7_xxhash_idx", `[[INT64(2) VARBINARY("\x1cU^f\xbfyE^")]]`)
	exec(t, conn, "delete from t7_xxhash where uid = 'u-1'")
	assertMatches(t, conn, "select uid, phone, msg from t7_xxhash where uid = 'u-1'", `[]`)
	assertMatches(t, conn, "select phone, keyspace_id from t7_xxhash_idx", `[]`)
}

func TestShowTablesWithWhereClause(t *testing.T) {
	defer cluster.PanicHandler(t)
	ctx := context.Background()
	conn, err := mysql.Connect(ctx, &vtParams)
	require.Nil(t, err)
	defer conn.Close()

	assertMatches(t, conn, "show tables from ks where Tables_in_ks='t6'", `[[VARCHAR("t6")]]`)
	exec(t, conn, "begin")
	assertMatches(t, conn, "show tables from ks where Tables_in_ks='t3'", `[[VARCHAR("t3")]]`)
}

func TestOffsetAndLimitWithOLAP(t *testing.T) {
	ctx := context.Background()
	conn, err := mysql.Connect(ctx, &vtParams)
	require.NoError(t, err)
	defer conn.Close()
	defer exec(t, conn, "set workload=oltp;delete from t1")

	exec(t, conn, "insert into t1(id1, id2) values (1, 1), (2, 2), (3, 3), (4, 4), (5, 5)")
	assertMatches(t, conn, "select id1 from t1 order by id1 limit 3 offset 2", "[[INT64(3)] [INT64(4)] [INT64(5)]]")
	exec(t, conn, "set workload='olap'")
	assertMatches(t, conn, "select id1 from t1 order by id1 limit 3 offset 2", "[[INT64(3)] [INT64(4)] [INT64(5)]]")
}

func TestSwitchBetweenOlapAndOltp(t *testing.T) {
	ctx := context.Background()
	conn, err := mysql.Connect(ctx, &vtParams)
	require.NoError(t, err)
	defer conn.Close()

	assertMatches(t, conn, "select @@workload", `[[VARBINARY("OLTP")]]`)

	exec(t, conn, "set workload='olap'")

	assertMatches(t, conn, "select @@workload", `[[VARBINARY("OLAP")]]`)

	exec(t, conn, "set workload='oltp'")

	assertMatches(t, conn, "select @@workload", `[[VARBINARY("OLTP")]]`)
}

func TestFoundRowsOnDualQueries(t *testing.T) {
	ctx := context.Background()
	conn, err := mysql.Connect(ctx, &vtParams)
	require.NoError(t, err)
	defer conn.Close()

	exec(t, conn, "select 42")
	assertMatches(t, conn, "select found_rows()", "[[UINT64(1)]]")
}

func TestUseStmtInOLAP(t *testing.T) {
	defer cluster.PanicHandler(t)
	ctx := context.Background()
	conn, err := mysql.Connect(ctx, &vtParams)
	require.NoError(t, err)
	defer conn.Close()

	queries := []string{"set workload='olap'", "use `ks:80-`", "use `ks:-80`"}
	for i, q := range queries {
		t.Run(fmt.Sprintf("%d-%s", i, q), func(t *testing.T) {
			exec(t, conn, q)
			require.NoError(t, err)
		})
	}
}

func TestInsertStmtInOLAP(t *testing.T) {
	defer cluster.PanicHandler(t)
	ctx := context.Background()
	conn, err := mysql.Connect(ctx, &vtParams)
	require.NoError(t, err)
	defer conn.Close()

	exec(t, conn, `set workload='olap'`)
	_, err = conn.ExecuteFetch(`insert into t1(id1, id2) values (1, 1), (2, 2), (3, 3), (4, 4), (5, 5)`, 1000, true)
	require.Error(t, err)
	assertMatches(t, conn, `select id1 from t1 order by id1`, `[]`)
}

func TestDistinct(t *testing.T) {
	defer cluster.PanicHandler(t)

	ctx := context.Background()
	conn, err := mysql.Connect(ctx, &vtParams)
	require.Nil(t, err)
	defer conn.Close()
	exec(t, conn, "insert into t3(id5,id6,id7) values(1,3,3), (2,3,4), (3,3,6), (4,5,7), (5,5,6)")
	exec(t, conn, "insert into t7_xxhash(uid,phone) values('1',4), ('2',4), ('3',3), ('4',1), ('5',1)")
	exec(t, conn, "insert into aggr_test(id, val1, val2) values(1,'a',1), (2,'A',1), (3,'b',1), (4,'c',3), (5,'c',4)")
	exec(t, conn, "insert into aggr_test(id, val1, val2) values(6,'d',null), (7,'e',null), (8,'E',1)")
	assertMatches(t, conn, "select distinct val2, count(*) from aggr_test group by val2", `[[NULL INT64(2)] [INT64(1) INT64(4)] [INT64(3) INT64(1)] [INT64(4) INT64(1)]]`)
	assertMatches(t, conn, "select distinct id6 from t3 join t7_xxhash on t3.id5 = t7_xxhash.phone", `[[INT64(3)] [INT64(5)]]`)
	exec(t, conn, "delete from t3")
	exec(t, conn, "delete from t7_xxhash")
	exec(t, conn, "delete from aggr_test")
}

func TestCreateIndex(t *testing.T) {
	defer cluster.PanicHandler(t)
	ctx := context.Background()
	conn, err := mysql.Connect(ctx, &vtParams)
	require.NoError(t, err)
	defer conn.Close()
	// Test that create index with the correct table name works
	_, err = conn.ExecuteFetch(`create index i1 on t1 (id1)`, 1000, true)
	require.NoError(t, err)
	// Test routing rules for create index.
	_, err = conn.ExecuteFetch(`create index i2 on ks.t1000 (id1)`, 1000, true)
	require.NoError(t, err)
}

func TestCreateView(t *testing.T) {
	// The test wont work since we cant change the vschema without reloading the vtgate.
	t.Skip()
	defer cluster.PanicHandler(t)
	ctx := context.Background()
	conn, err := mysql.Connect(ctx, &vtParams)
	require.NoError(t, err)
	defer conn.Close()
	defer exec(t, conn, `delete from t1`)
	// Test that create view works and the output is as expected
	exec(t, conn, `create view v1 as select * from t1`)
	exec(t, conn, `insert into t1(id1, id2) values (1, 1), (2, 2), (3, 3), (4, 4), (5, 5)`)
	// This wont work, since ALTER VSCHEMA ADD TABLE is only supported for unsharded keyspaces
	exec(t, conn, "alter vschema add table v1")
	assertMatches(t, conn, "select * from v1", `[[INT64(1) INT64(1)] [INT64(2) INT64(2)] [INT64(3) INT64(3)] [INT64(4) INT64(4)] [INT64(5) INT64(5)]]`)
}

func TestVersions(t *testing.T) {
	defer cluster.PanicHandler(t)
	ctx := context.Background()
	conn, err := mysql.Connect(ctx, &vtParams)
	require.NoError(t, err)
	defer conn.Close()

	qr := exec(t, conn, `select @@version`)
	assert.Contains(t, fmt.Sprintf("%v", qr.Rows), "vitess")

	qr = exec(t, conn, `select @@version_comment`)
	assert.Contains(t, fmt.Sprintf("%v", qr.Rows), "Git revision")
}

func TestFlush(t *testing.T) {
	defer cluster.PanicHandler(t)
	ctx := context.Background()
	conn, err := mysql.Connect(ctx, &vtParams)
	require.NoError(t, err)
	defer conn.Close()
	exec(t, conn, "flush local tables t1, t2")
}

func TestShowVariables(t *testing.T) {
	defer cluster.PanicHandler(t)
	ctx := context.Background()
	conn, err := mysql.Connect(ctx, &vtParams)
	require.NoError(t, err)
	defer conn.Close()
	res := exec(t, conn, "show variables like \"%version%\";")
	found := false
	for _, row := range res.Rows {
		if row[0].ToString() == "version" {
			assert.Contains(t, row[1].ToString(), "vitess")
			found = true
		}
	}
	require.True(t, found, "Expected a row for version in show query")
}

func TestOrderBy(t *testing.T) {
	defer cluster.PanicHandler(t)
	ctx := context.Background()
	conn, err := mysql.Connect(ctx, &vtParams)
	require.Nil(t, err)
	defer conn.Close()
	exec(t, conn, "insert into t4(id1, id2) values(1,'a'), (2,'Abc'), (3,'b'), (4,'c'), (5,'test')")
	exec(t, conn, "insert into t4(id1, id2) values(6,'d'), (7,'e'), (8,'F')")
	// test ordering of varchar column
	assertMatches(t, conn, "select id1, id2 from t4 order by id2 desc", `[[INT64(5) VARCHAR("test")] [INT64(8) VARCHAR("F")] [INT64(7) VARCHAR("e")] [INT64(6) VARCHAR("d")] [INT64(4) VARCHAR("c")] [INT64(3) VARCHAR("b")] [INT64(2) VARCHAR("Abc")] [INT64(1) VARCHAR("a")]]`)
	// test ordering of int column
	assertMatches(t, conn, "select id1, id2 from t4 order by id1 desc", `[[INT64(8) VARCHAR("F")] [INT64(7) VARCHAR("e")] [INT64(6) VARCHAR("d")] [INT64(5) VARCHAR("test")] [INT64(4) VARCHAR("c")] [INT64(3) VARCHAR("b")] [INT64(2) VARCHAR("Abc")] [INT64(1) VARCHAR("a")]]`)

	defer func() {
		exec(t, conn, "set workload = oltp")
		exec(t, conn, "delete from t4")
	}()
	// Test the same queries in streaming mode
	exec(t, conn, "set workload = olap")
	assertMatches(t, conn, "select id1, id2 from t4 order by id2 desc", `[[INT64(5) VARCHAR("test")] [INT64(8) VARCHAR("F")] [INT64(7) VARCHAR("e")] [INT64(6) VARCHAR("d")] [INT64(4) VARCHAR("c")] [INT64(3) VARCHAR("b")] [INT64(2) VARCHAR("Abc")] [INT64(1) VARCHAR("a")]]`)
	assertMatches(t, conn, "select id1, id2 from t4 order by id1 desc", `[[INT64(8) VARCHAR("F")] [INT64(7) VARCHAR("e")] [INT64(6) VARCHAR("d")] [INT64(5) VARCHAR("test")] [INT64(4) VARCHAR("c")] [INT64(3) VARCHAR("b")] [INT64(2) VARCHAR("Abc")] [INT64(1) VARCHAR("a")]]`)
}

func TestSubQueryOnTopOfSubQuery(t *testing.T) {
	defer cluster.PanicHandler(t)
	ctx := context.Background()
	conn, err := mysql.Connect(ctx, &vtParams)
	require.NoError(t, err)
	defer conn.Close()
	defer exec(t, conn, `delete from t1`)

	exec(t, conn, `insert into t1(id1, id2) values (1, 1), (2, 2), (3, 3), (4, 4), (5, 5)`)
	exec(t, conn, `insert into t2(id3, id4) values (1, 3), (2, 4)`)

	assertMatches(t, conn, "select id1 from t1 where id1 not in (select id3 from t2) and id2 in (select id4 from t2) order by id1", `[[INT64(3)] [INT64(4)]]`)
}

func TestShowVGtid(t *testing.T) {
	conn, err := mysql.Connect(context.Background(), &vtParams)
	require.NoError(t, err)
	defer conn.Close()

	query := "show global vgtid_executed from ks"
	qr := exec(t, conn, query)
	require.Equal(t, 1, len(qr.Rows))
	require.Equal(t, 2, len(qr.Rows[0]))

	defer exec(t, conn, `delete from t1`)
	exec(t, conn, `insert into t1(id1, id2) values (1, 1), (2, 2), (3, 3), (4, 4), (5, 5)`)
	qr2 := exec(t, conn, query)
	require.Equal(t, 1, len(qr2.Rows))
	require.Equal(t, 2, len(qr2.Rows[0]))

	require.Equal(t, qr.Rows[0][0], qr2.Rows[0][0], "keyspace should be same")
	require.NotEqual(t, qr.Rows[0][1].ToString(), qr2.Rows[0][1].ToString(), "vgtid should have changed")
}

func TestShowGtid(t *testing.T) {
	conn, err := mysql.Connect(context.Background(), &vtParams)
	require.NoError(t, err)
	defer conn.Close()

	query := "show global gtid_executed from ks"
	qr := exec(t, conn, query)
	require.Equal(t, 2, len(qr.Rows))

	res := make(map[string]string, 2)
	for _, row := range qr.Rows {
		require.Equal(t, KeyspaceName, row[0].ToString())
		res[row[2].ToString()] = row[1].ToString()
	}

	defer exec(t, conn, `delete from t1`)
	exec(t, conn, `insert into t1(id1, id2) values (1, 1), (2, 2), (3, 3), (4, 4), (5, 5)`)
	qr2 := exec(t, conn, query)
	require.Equal(t, 2, len(qr2.Rows))

	for _, row := range qr2.Rows {
		require.Equal(t, KeyspaceName, row[0].ToString())
		gtid, exists := res[row[2].ToString()]
		require.True(t, exists, "gtid not cached for row: %v", row)
		require.NotEqual(t, gtid, row[1].ToString())
	}
}

func TestQueryAndSubQWithLimit(t *testing.T) {
	conn, err := mysql.Connect(context.Background(), &vtParams)
	require.NoError(t, err)
	defer conn.Close()

	exec(t, conn, "insert into t1(id1, id2) values(0,0),(1,1),(2,2),(3, 3), (4, 4), (5, 5), (6, 6), (7, 7), (8, 8),(9,9)")
	result := exec(t, conn, `select id1, id2 from t1 where id1 >= ( select id1 from t1 order by id1 asc limit 1) limit 100`)
	assert.Equal(t, 10, len(result.Rows))
}

func TestSchemaTracker(t *testing.T) {
	defer cluster.PanicHandler(t)
	ctx := context.Background()
	conn, err := mysql.Connect(ctx, &vtParams)
	require.NoError(t, err)
	defer conn.Close()
	// this query only works if we know which table the testId belongs to. The vschema does not contain
	// this info, so we are testing that the schema tracker has added column info to the vschema
	_, err = conn.ExecuteFetch(`select testId from t8 join t2`, 1000, true)
	require.NoError(t, err)
}

func TestVSchemaTrackerInitAndUpdate(t *testing.T) {
	ctx := context.Background()
	conn, err := mysql.Connect(ctx, &vtParams)
	require.NoError(t, err)
	defer conn.Close()

<<<<<<< HEAD
	qr := exec(t, conn, "SHOW VSCHEMA TABLES")
	got := fmt.Sprintf("%v", qr.Rows)
	want := `[[VARCHAR("aggr_test")] [VARCHAR("dual")] [VARCHAR("t1")] [VARCHAR("t1_id2_idx")] [VARCHAR("t2")] [VARCHAR("t2_id4_idx")] [VARCHAR("t3")] [VARCHAR("t3_id7_idx")] [VARCHAR("t4")] [VARCHAR("t4_id2_idx")] [VARCHAR("t5_null_vindex")] [VARCHAR("t6")] [VARCHAR("t6_id2_idx")] [VARCHAR("t7_fk")] [VARCHAR("t7_xxhash")] [VARCHAR("t7_xxhash_idx")] [VARCHAR("t8")] [VARCHAR("t9")] [VARCHAR("vstream_test")]]`
	assert.Equal(t, want, got)

	// DML on existing table
	exec(t, conn, "insert into t9(id9, testId) values(0,0),(1,1)") // insert initial data
	result := exec(t, conn, `select id9 from t9 limit 100`)        // select
	assert.Equal(t, 2, len(result.Rows))

	exec(t, conn, "update t9 set testId = 42 where testId = 0") // update
	assertMatches(t, conn, "select testId from t9", `[[INT64(42)] [INT64(1)]]`)

	exec(t, conn, "delete from t9 where testId = 42") // delete
	assertMatches(t, conn, "select testId from t9", `[[INT64(1)]]`)

	assertMatches(t, conn, "select testId from t9 where testId = 1", `[[INT64(1)]]`) // select with WHERE clause
}

func TestVSchemaTrackedForNewTables(t *testing.T) {
	ctx := context.Background()
	conn, err := mysql.Connect(ctx, &vtParams)
	require.NoError(t, err)
	defer conn.Close()

	// create a new table which is not part of the VSchema
	exec(t, conn, `create table new_table_tracked(id bigint, name varchar(100), primary key(id)) Engine=InnoDB`)

	// wait for vttablet's schema reload interval to pass
	time.Sleep(5 * time.Second)

	// check if the new table is part of the schema
	assertMatches(t, conn, "SHOW VSCHEMA TABLES", `[[VARCHAR("aggr_test")] [VARCHAR("dual")] [VARCHAR("new_table_tracked")] [VARCHAR("t1")] [VARCHAR("t1_id2_idx")] [VARCHAR("t2")] [VARCHAR("t2_id4_idx")] [VARCHAR("t3")] [VARCHAR("t3_id7_idx")] [VARCHAR("t4")] [VARCHAR("t4_id2_idx")] [VARCHAR("t5_null_vindex")] [VARCHAR("t6")] [VARCHAR("t6_id2_idx")] [VARCHAR("t7_fk")] [VARCHAR("t7_xxhash")] [VARCHAR("t7_xxhash_idx")] [VARCHAR("t8")] [VARCHAR("t9")] [VARCHAR("vstream_test")]]`)

	// DML on new table
	assertMatches(t, conn, "select id from new_table_tracked", `[]`)                         // select
	exec(t, conn, `insert into new_table_tracked(id) values(0),(1)`)                         // insert initial data
	assertMatches(t, conn, "select id from new_table_tracked", `[[INT64(0)] [INT64(1)]]`)    // select
	assertMatches(t, conn, "select id from new_table_tracked where id = 1 ", `[[INT64(1)]]`) // select with WHERE clause

	exec(t, conn, `update new_table_tracked set name = "newName1" where id = 1`) // update
	assertMatches(t, conn, "select name from new_table_tracked where id = 1 ", `[[VARCHAR("newName1")]]`)

	exec(t, conn, "delete from new_table_tracked where id = 0") // delete
	assertMatches(t, conn, "select id from new_table_tracked", `[[INT64(1)]]`)
=======
	assertMatches(t, conn, "SHOW VSCHEMA TABLES", `[[VARCHAR("aggr_test")] [VARCHAR("dual")] [VARCHAR("t1")] [VARCHAR("t1_id2_idx")] [VARCHAR("t2")] [VARCHAR("t2_id4_idx")] [VARCHAR("t3")] [VARCHAR("t3_id7_idx")] [VARCHAR("t4")] [VARCHAR("t4_id2_idx")] [VARCHAR("t5_null_vindex")] [VARCHAR("t6")] [VARCHAR("t6_id2_idx")] [VARCHAR("t7_fk")] [VARCHAR("t7_xxhash")] [VARCHAR("t7_xxhash_idx")] [VARCHAR("t8")] [VARCHAR("vstream_test")]]`)

	// Init
	_ = exec(t, conn, "create table test_sc (id bigint primary key)")
	assertMatchesWithTimeout(t, conn,
		"SHOW VSCHEMA TABLES",
		`[[VARCHAR("aggr_test")] [VARCHAR("dual")] [VARCHAR("t1")] [VARCHAR("t1_id2_idx")] [VARCHAR("t2")] [VARCHAR("t2_id4_idx")] [VARCHAR("t3")] [VARCHAR("t3_id7_idx")] [VARCHAR("t4")] [VARCHAR("t4_id2_idx")] [VARCHAR("t5_null_vindex")] [VARCHAR("t6")] [VARCHAR("t6_id2_idx")] [VARCHAR("t7_fk")] [VARCHAR("t7_xxhash")] [VARCHAR("t7_xxhash_idx")] [VARCHAR("t8")] [VARCHAR("test_sc")] [VARCHAR("vstream_test")]]`,
		100*time.Millisecond,
		3*time.Second,
		"test_sc not in vschema tables")

	// Tables Update via health check.
	_ = exec(t, conn, "create table test_sc1 (id bigint primary key)")
	assertMatchesWithTimeout(t, conn,
		"SHOW VSCHEMA TABLES",
		`[[VARCHAR("aggr_test")] [VARCHAR("dual")] [VARCHAR("t1")] [VARCHAR("t1_id2_idx")] [VARCHAR("t2")] [VARCHAR("t2_id4_idx")] [VARCHAR("t3")] [VARCHAR("t3_id7_idx")] [VARCHAR("t4")] [VARCHAR("t4_id2_idx")] [VARCHAR("t5_null_vindex")] [VARCHAR("t6")] [VARCHAR("t6_id2_idx")] [VARCHAR("t7_fk")] [VARCHAR("t7_xxhash")] [VARCHAR("t7_xxhash_idx")] [VARCHAR("t8")] [VARCHAR("test_sc")] [VARCHAR("test_sc1")] [VARCHAR("vstream_test")]]`,
		100*time.Millisecond,
		3*time.Second,
		"test_sc1 not in vschema tables")
>>>>>>> 4449aa9c
}

func assertMatches(t *testing.T, conn *mysql.Conn, query, expected string) {
	t.Helper()
	qr := exec(t, conn, query)
	got := fmt.Sprintf("%v", qr.Rows)
	diff := cmp.Diff(expected, got)
	if diff != "" {
		t.Errorf("Query: %s (-want +got):\n%s", query, diff)
	}
}

func assertMatchesWithTimeout(t *testing.T, conn *mysql.Conn, query, expected string, r time.Duration, d time.Duration, failureMsg string) {
	t.Helper()
	timeout := time.After(d)
	diff := "actual and expectation does not match"
	for len(diff) > 0 {
		select {
		case <-timeout:
			require.Fail(t, failureMsg, diff)
		case <-time.After(r):
			qr := exec(t, conn, `SHOW VSCHEMA TABLES`)
			diff = cmp.Diff(expected,
				fmt.Sprintf("%v", qr.Rows))
		}

	}
}
func assertMatchesNoOrder(t *testing.T, conn *mysql.Conn, query, expected string) {
	t.Helper()
	qr := exec(t, conn, query)
	actual := fmt.Sprintf("%v", qr.Rows)
	assert.Equal(t, utils.SortString(expected), utils.SortString(actual), "for query: [%s] expected \n%s \nbut actual \n%s", query, expected, actual)
}

func assertIsEmpty(t *testing.T, conn *mysql.Conn, query string) {
	t.Helper()
	qr := exec(t, conn, query)
	assert.Empty(t, qr.Rows, "for query: "+query)
}

func exec(t *testing.T, conn *mysql.Conn, query string) *sqltypes.Result {
	t.Helper()
	qr, err := conn.ExecuteFetch(query, 1000, true)
	require.NoError(t, err, "for query: "+query)
	return qr
}<|MERGE_RESOLUTION|>--- conflicted
+++ resolved
@@ -669,53 +669,6 @@
 	require.NoError(t, err)
 	defer conn.Close()
 
-<<<<<<< HEAD
-	qr := exec(t, conn, "SHOW VSCHEMA TABLES")
-	got := fmt.Sprintf("%v", qr.Rows)
-	want := `[[VARCHAR("aggr_test")] [VARCHAR("dual")] [VARCHAR("t1")] [VARCHAR("t1_id2_idx")] [VARCHAR("t2")] [VARCHAR("t2_id4_idx")] [VARCHAR("t3")] [VARCHAR("t3_id7_idx")] [VARCHAR("t4")] [VARCHAR("t4_id2_idx")] [VARCHAR("t5_null_vindex")] [VARCHAR("t6")] [VARCHAR("t6_id2_idx")] [VARCHAR("t7_fk")] [VARCHAR("t7_xxhash")] [VARCHAR("t7_xxhash_idx")] [VARCHAR("t8")] [VARCHAR("t9")] [VARCHAR("vstream_test")]]`
-	assert.Equal(t, want, got)
-
-	// DML on existing table
-	exec(t, conn, "insert into t9(id9, testId) values(0,0),(1,1)") // insert initial data
-	result := exec(t, conn, `select id9 from t9 limit 100`)        // select
-	assert.Equal(t, 2, len(result.Rows))
-
-	exec(t, conn, "update t9 set testId = 42 where testId = 0") // update
-	assertMatches(t, conn, "select testId from t9", `[[INT64(42)] [INT64(1)]]`)
-
-	exec(t, conn, "delete from t9 where testId = 42") // delete
-	assertMatches(t, conn, "select testId from t9", `[[INT64(1)]]`)
-
-	assertMatches(t, conn, "select testId from t9 where testId = 1", `[[INT64(1)]]`) // select with WHERE clause
-}
-
-func TestVSchemaTrackedForNewTables(t *testing.T) {
-	ctx := context.Background()
-	conn, err := mysql.Connect(ctx, &vtParams)
-	require.NoError(t, err)
-	defer conn.Close()
-
-	// create a new table which is not part of the VSchema
-	exec(t, conn, `create table new_table_tracked(id bigint, name varchar(100), primary key(id)) Engine=InnoDB`)
-
-	// wait for vttablet's schema reload interval to pass
-	time.Sleep(5 * time.Second)
-
-	// check if the new table is part of the schema
-	assertMatches(t, conn, "SHOW VSCHEMA TABLES", `[[VARCHAR("aggr_test")] [VARCHAR("dual")] [VARCHAR("new_table_tracked")] [VARCHAR("t1")] [VARCHAR("t1_id2_idx")] [VARCHAR("t2")] [VARCHAR("t2_id4_idx")] [VARCHAR("t3")] [VARCHAR("t3_id7_idx")] [VARCHAR("t4")] [VARCHAR("t4_id2_idx")] [VARCHAR("t5_null_vindex")] [VARCHAR("t6")] [VARCHAR("t6_id2_idx")] [VARCHAR("t7_fk")] [VARCHAR("t7_xxhash")] [VARCHAR("t7_xxhash_idx")] [VARCHAR("t8")] [VARCHAR("t9")] [VARCHAR("vstream_test")]]`)
-
-	// DML on new table
-	assertMatches(t, conn, "select id from new_table_tracked", `[]`)                         // select
-	exec(t, conn, `insert into new_table_tracked(id) values(0),(1)`)                         // insert initial data
-	assertMatches(t, conn, "select id from new_table_tracked", `[[INT64(0)] [INT64(1)]]`)    // select
-	assertMatches(t, conn, "select id from new_table_tracked where id = 1 ", `[[INT64(1)]]`) // select with WHERE clause
-
-	exec(t, conn, `update new_table_tracked set name = "newName1" where id = 1`) // update
-	assertMatches(t, conn, "select name from new_table_tracked where id = 1 ", `[[VARCHAR("newName1")]]`)
-
-	exec(t, conn, "delete from new_table_tracked where id = 0") // delete
-	assertMatches(t, conn, "select id from new_table_tracked", `[[INT64(1)]]`)
-=======
 	assertMatches(t, conn, "SHOW VSCHEMA TABLES", `[[VARCHAR("aggr_test")] [VARCHAR("dual")] [VARCHAR("t1")] [VARCHAR("t1_id2_idx")] [VARCHAR("t2")] [VARCHAR("t2_id4_idx")] [VARCHAR("t3")] [VARCHAR("t3_id7_idx")] [VARCHAR("t4")] [VARCHAR("t4_id2_idx")] [VARCHAR("t5_null_vindex")] [VARCHAR("t6")] [VARCHAR("t6_id2_idx")] [VARCHAR("t7_fk")] [VARCHAR("t7_xxhash")] [VARCHAR("t7_xxhash_idx")] [VARCHAR("t8")] [VARCHAR("vstream_test")]]`)
 
 	// Init
@@ -735,7 +688,34 @@
 		100*time.Millisecond,
 		3*time.Second,
 		"test_sc1 not in vschema tables")
->>>>>>> 4449aa9c
+}
+
+func TestVSchemaTrackedForNewTables(t *testing.T) {
+	ctx := context.Background()
+	conn, err := mysql.Connect(ctx, &vtParams)
+	require.NoError(t, err)
+	defer conn.Close()
+
+	// create a new table which is not part of the VSchema
+	exec(t, conn, `create table new_table_tracked(id bigint, name varchar(100), primary key(id)) Engine=InnoDB`)
+
+	// wait for vttablet's schema reload interval to pass
+	time.Sleep(5 * time.Second)
+
+	// check if the new table is part of the schema
+	assertMatches(t, conn, "SHOW VSCHEMA TABLES", `[[VARCHAR("aggr_test")] [VARCHAR("dual")] [VARCHAR("new_table_tracked")] [VARCHAR("t1")] [VARCHAR("t1_id2_idx")] [VARCHAR("t2")] [VARCHAR("t2_id4_idx")] [VARCHAR("t3")] [VARCHAR("t3_id7_idx")] [VARCHAR("t4")] [VARCHAR("t4_id2_idx")] [VARCHAR("t5_null_vindex")] [VARCHAR("t6")] [VARCHAR("t6_id2_idx")] [VARCHAR("t7_fk")] [VARCHAR("t7_xxhash")] [VARCHAR("t7_xxhash_idx")] [VARCHAR("t8")] [VARCHAR("t9")] [VARCHAR("vstream_test")]]`)
+
+	// DML on new table
+	assertMatches(t, conn, "select id from new_table_tracked", `[]`)                         // select
+	exec(t, conn, `insert into new_table_tracked(id) values(0),(1)`)                         // insert initial data
+	assertMatches(t, conn, "select id from new_table_tracked", `[[INT64(0)] [INT64(1)]]`)    // select
+	assertMatches(t, conn, "select id from new_table_tracked where id = 1 ", `[[INT64(1)]]`) // select with WHERE clause
+
+	exec(t, conn, `update new_table_tracked set name = "newName1" where id = 1`) // update
+	assertMatches(t, conn, "select name from new_table_tracked where id = 1 ", `[[VARCHAR("newName1")]]`)
+
+	exec(t, conn, "delete from new_table_tracked where id = 0") // delete
+	assertMatches(t, conn, "select id from new_table_tracked", `[[INT64(1)]]`)
 }
 
 func assertMatches(t *testing.T, conn *mysql.Conn, query, expected string) {
