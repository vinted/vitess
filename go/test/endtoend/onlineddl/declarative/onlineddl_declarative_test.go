--- conflicted
+++ resolved
@@ -427,9 +427,32 @@
 		checkTable(t, tableName, true)
 		testSelectTableMetrics(t)
 	})
-<<<<<<< HEAD
-
-	// ### Teh following tests are not strictly 'declarative' but are best served under this endtoend test
+	t.Run("CREATE TABLE with zero date and --allow-zero-in-date is successful", func(t *testing.T) {
+		uuid := testOnlineDDLStatement(t, createStatementZeroDate, "online --allow-zero-in-date", "vtgate", "")
+		uuids = append(uuids, uuid)
+		onlineddl.CheckMigrationStatus(t, &vtParams, shards, uuid, schema.OnlineDDLStatusComplete)
+		checkMigratedTable(t, "zerodate_test", "create_with_zero")
+		checkTable(t, tableName, true)
+		testSelectTableMetrics(t)
+	})
+	t.Run("CREATE TABLE with zero date and --allow-zero-in-date is successful", func(t *testing.T) {
+		uuid := testOnlineDDLStatement(t, createStatementZeroDate, "online -declarative --allow-zero-in-date", "vtgate", "")
+		uuids = append(uuids, uuid)
+		onlineddl.CheckMigrationStatus(t, &vtParams, shards, uuid, schema.OnlineDDLStatusComplete)
+		checkMigratedTable(t, "zerodate_test", "create_with_zero")
+		checkTable(t, tableName, true)
+		testSelectTableMetrics(t)
+	})
+	t.Run("CREATE TABLE with zero date and --allow-zero-in-date is successful", func(t *testing.T) {
+		uuid := testOnlineDDLStatement(t, createStatementZeroDate2, "online -declarative --allow-zero-in-date", "vtgate", "")
+		uuids = append(uuids, uuid)
+		onlineddl.CheckMigrationStatus(t, &vtParams, shards, uuid, schema.OnlineDDLStatusComplete)
+		checkMigratedTable(t, "zerodate_test", "create_with_zero2")
+		checkTable(t, tableName, true)
+		testSelectTableMetrics(t)
+	})
+
+	// ### The following tests are not strictly 'declarative' but are best served under this endtoend test
 
 	// Test duplicate context/SQL
 	t.Run("Trivial statement with request context is successful", func(t *testing.T) {
@@ -460,33 +483,8 @@
 			// Message suggests that the migration was identified as duplicate
 			require.Contains(t, message, "duplicate DDL")
 		}
-=======
-	t.Run("CREATE TABLE with zero date and --allow-zero-in-date is successful", func(t *testing.T) {
-		uuid := testOnlineDDLStatement(t, createStatementZeroDate, "online --allow-zero-in-date", "vtgate", "")
-		uuids = append(uuids, uuid)
-		onlineddl.CheckMigrationStatus(t, &vtParams, shards, uuid, schema.OnlineDDLStatusComplete)
-		checkMigratedTable(t, "zerodate_test", "create_with_zero")
-		checkTable(t, tableName, true)
-		testSelectTableMetrics(t)
-	})
-	t.Run("CREATE TABLE with zero date and --allow-zero-in-date is successful", func(t *testing.T) {
-		uuid := testOnlineDDLStatement(t, createStatementZeroDate, "online -declarative --allow-zero-in-date", "vtgate", "")
-		uuids = append(uuids, uuid)
-		onlineddl.CheckMigrationStatus(t, &vtParams, shards, uuid, schema.OnlineDDLStatusComplete)
-		checkMigratedTable(t, "zerodate_test", "create_with_zero")
-		checkTable(t, tableName, true)
-		testSelectTableMetrics(t)
-	})
-	t.Run("CREATE TABLE with zero date and --allow-zero-in-date is successful", func(t *testing.T) {
-		uuid := testOnlineDDLStatement(t, createStatementZeroDate2, "online -declarative --allow-zero-in-date", "vtgate", "")
-		uuids = append(uuids, uuid)
-		onlineddl.CheckMigrationStatus(t, &vtParams, shards, uuid, schema.OnlineDDLStatusComplete)
-		checkMigratedTable(t, "zerodate_test", "create_with_zero2")
-		checkTable(t, tableName, true)
-		testSelectTableMetrics(t)
->>>>>>> 2ea10635
-	})
-}
+  })
+ }
 
 // testOnlineDDLStatement runs an online DDL, ALTER statement
 func testOnlineDDLStatement(t *testing.T, alterStatement string, ddlStrategy string, executeStrategy string, expectHint string) (uuid string) {
