--- conflicted
+++ resolved
@@ -25,7 +25,6 @@
 ```sql
 alter vitess_migration '9748c3b7_7fdb_11eb_ac2c_f875a4d24e90' cleanup
 ```
-
 This query tells Vitess that a migration's artifacts are good to be cleaned up asap. This allows Vitess to free disk resources sooner. As a reminder, once a migration's artifacts are cleaned up, the migration is no
 longer revertible.
 
@@ -41,11 +40,7 @@
 
 - For running `ALTER`s (`online` and `gh-ost`) which are ready to cut-over: cut-over imminently (though not immediately - cut-over depends on polling interval, replication lag, etc)
 - For running `ALTER`s (`online` and `gh-ost`) which are only partly through the migration: they will cut-over automatically when they complete their work, as if `-postpone-completion` wasn't indicated
-<<<<<<< HEAD
-- For queued `CREATE` and `DROP` migrations: "unblock" them from being scheduled. They'll be scheduled at the schedulers discretion. there is no guarantee that they will be scheduled to run immediately.
-=======
 - For queued `CREATE` and `DROP` migrations: "unblock" them from being scheduled. They'll be scheduled at the scheduler's discretion. there is no guarantee that they will be scheduled to run immediately.
->>>>>>> 15c49ba9
 
 ## Incompatible Changes
 
